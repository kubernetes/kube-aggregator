{
  "ImportPath": "k8s.io/kube-aggregator",
  "GoVersion": "go1.8",
  "GodepVersion": "v79",
  "Packages": [
    "./..."
  ],
  "Deps": [
    {
      "ImportPath": "bitbucket.org/ww/goautoneg",
      "Rev": "75cd24fc2f2c2a2088577d12123ddee5f54e0675"
    },
    {
      "ImportPath": "github.com/NYTimes/gziphandler",
      "Rev": "56545f4a5d46df9a6648819d1664c3a03a13ffdb"
    },
    {
      "ImportPath": "github.com/PuerkitoBio/purell",
      "Rev": "8a290539e2e8629dbc4e6bad948158f790ec31f4"
    },
    {
      "ImportPath": "github.com/PuerkitoBio/urlesc",
      "Rev": "5bd2802263f21d8788851d5305584c82a5c75d7e"
    },
    {
      "ImportPath": "github.com/beorn7/perks/quantile",
      "Rev": "3ac7bf7a47d159a033b107610db8a1b6575507a4"
    },
    {
      "ImportPath": "github.com/coreos/etcd/auth/authpb",
      "Rev": "0520cb9304cb2385f7e72b8bc02d6e4d3257158a"
    },
    {
      "ImportPath": "github.com/coreos/etcd/client",
      "Rev": "0520cb9304cb2385f7e72b8bc02d6e4d3257158a"
    },
    {
      "ImportPath": "github.com/coreos/etcd/clientv3",
      "Rev": "0520cb9304cb2385f7e72b8bc02d6e4d3257158a"
    },
    {
      "ImportPath": "github.com/coreos/etcd/etcdserver/api/v3rpc/rpctypes",
      "Rev": "0520cb9304cb2385f7e72b8bc02d6e4d3257158a"
    },
    {
      "ImportPath": "github.com/coreos/etcd/etcdserver/etcdserverpb",
      "Rev": "0520cb9304cb2385f7e72b8bc02d6e4d3257158a"
    },
    {
      "ImportPath": "github.com/coreos/etcd/mvcc/mvccpb",
      "Rev": "0520cb9304cb2385f7e72b8bc02d6e4d3257158a"
    },
    {
      "ImportPath": "github.com/coreos/etcd/pkg/fileutil",
      "Rev": "0520cb9304cb2385f7e72b8bc02d6e4d3257158a"
    },
    {
      "ImportPath": "github.com/coreos/etcd/pkg/pathutil",
      "Rev": "0520cb9304cb2385f7e72b8bc02d6e4d3257158a"
    },
    {
      "ImportPath": "github.com/coreos/etcd/pkg/tlsutil",
      "Rev": "0520cb9304cb2385f7e72b8bc02d6e4d3257158a"
    },
    {
      "ImportPath": "github.com/coreos/etcd/pkg/transport",
      "Rev": "0520cb9304cb2385f7e72b8bc02d6e4d3257158a"
    },
    {
      "ImportPath": "github.com/coreos/etcd/pkg/types",
      "Rev": "0520cb9304cb2385f7e72b8bc02d6e4d3257158a"
    },
    {
      "ImportPath": "github.com/coreos/go-systemd/daemon",
      "Rev": "48702e0da86bd25e76cfef347e2adeb434a0d0a6"
    },
    {
      "ImportPath": "github.com/coreos/go-systemd/journal",
      "Rev": "48702e0da86bd25e76cfef347e2adeb434a0d0a6"
    },
    {
      "ImportPath": "github.com/coreos/pkg/capnslog",
      "Rev": "fa29b1d70f0beaddd4c7021607cc3c3be8ce94b8"
    },
    {
      "ImportPath": "github.com/davecgh/go-spew/spew",
      "Rev": "782f4967f2dc4564575ca782fe2d04090b5faca8"
    },
    {
      "ImportPath": "github.com/docker/spdystream",
      "Rev": "449fdfce4d962303d702fec724ef0ad181c92528"
    },
    {
      "ImportPath": "github.com/docker/spdystream/spdy",
      "Rev": "449fdfce4d962303d702fec724ef0ad181c92528"
    },
    {
      "ImportPath": "github.com/elazarl/go-bindata-assetfs",
      "Rev": "3dcc96556217539f50599357fb481ac0dc7439b9"
    },
    {
      "ImportPath": "github.com/emicklei/go-restful",
      "Rev": "ff4f55a206334ef123e4f79bbf348980da81ca46"
    },
    {
      "ImportPath": "github.com/emicklei/go-restful-swagger12",
      "Rev": "dcef7f55730566d41eae5db10e7d6981829720f6"
    },
    {
      "ImportPath": "github.com/emicklei/go-restful/log",
      "Rev": "ff4f55a206334ef123e4f79bbf348980da81ca46"
    },
    {
      "ImportPath": "github.com/evanphx/json-patch",
      "Rev": "944e07253867aacae43c04b2e6a239005443f33a"
    },
    {
      "ImportPath": "github.com/ghodss/yaml",
      "Rev": "73d445a93680fa1a78ae23a5839bad48f32ba1ee"
    },
    {
      "ImportPath": "github.com/go-openapi/jsonpointer",
      "Rev": "46af16f9f7b149af66e5d1bd010e3574dc06de98"
    },
    {
      "ImportPath": "github.com/go-openapi/jsonreference",
      "Rev": "13c6e3589ad90f49bd3e3bbe2c2cb3d7a4142272"
    },
    {
      "ImportPath": "github.com/go-openapi/spec",
      "Rev": "6aced65f8501fe1217321abf0749d354824ba2ff"
    },
    {
      "ImportPath": "github.com/go-openapi/swag",
      "Rev": "1d0bd113de87027671077d3c71eb3ac5d7dbba72"
    },
    {
      "ImportPath": "github.com/gogo/protobuf/proto",
      "Rev": "c0656edd0d9eab7c66d1eb0c568f9039345796f7"
    },
    {
      "ImportPath": "github.com/gogo/protobuf/sortkeys",
      "Rev": "c0656edd0d9eab7c66d1eb0c568f9039345796f7"
    },
    {
      "ImportPath": "github.com/golang/glog",
      "Rev": "44145f04b68cf362d9c4df2182967c2275eaefed"
    },
    {
      "ImportPath": "github.com/golang/protobuf/jsonpb",
      "Rev": "4bd1920723d7b7c925de087aa32e2187708897f7"
    },
    {
      "ImportPath": "github.com/golang/protobuf/proto",
      "Rev": "4bd1920723d7b7c925de087aa32e2187708897f7"
    },
    {
      "ImportPath": "github.com/golang/protobuf/ptypes",
      "Rev": "4bd1920723d7b7c925de087aa32e2187708897f7"
    },
    {
      "ImportPath": "github.com/golang/protobuf/ptypes/any",
      "Rev": "4bd1920723d7b7c925de087aa32e2187708897f7"
    },
    {
      "ImportPath": "github.com/golang/protobuf/ptypes/duration",
      "Rev": "4bd1920723d7b7c925de087aa32e2187708897f7"
    },
    {
      "ImportPath": "github.com/golang/protobuf/ptypes/timestamp",
      "Rev": "4bd1920723d7b7c925de087aa32e2187708897f7"
    },
    {
      "ImportPath": "github.com/google/btree",
      "Rev": "7d79101e329e5a3adf994758c578dab82b90c017"
    },
    {
      "ImportPath": "github.com/google/gofuzz",
      "Rev": "44d81051d367757e1c7c6a5a86423ece9afcf63c"
    },
    {
      "ImportPath": "github.com/googleapis/gnostic/OpenAPIv2",
      "Rev": "0c5108395e2debce0d731cf0287ddf7242066aba"
    },
    {
      "ImportPath": "github.com/googleapis/gnostic/compiler",
      "Rev": "0c5108395e2debce0d731cf0287ddf7242066aba"
    },
    {
      "ImportPath": "github.com/googleapis/gnostic/extensions",
      "Rev": "0c5108395e2debce0d731cf0287ddf7242066aba"
    },
    {
      "ImportPath": "github.com/gregjones/httpcache",
      "Rev": "787624de3eb7bd915c329cba748687a3b22666a6"
    },
    {
      "ImportPath": "github.com/gregjones/httpcache/diskcache",
      "Rev": "787624de3eb7bd915c329cba748687a3b22666a6"
    },
    {
      "ImportPath": "github.com/grpc-ecosystem/go-grpc-prometheus",
      "Rev": "2500245aa6110c562d17020fb31a2c133d737799"
    },
    {
      "ImportPath": "github.com/grpc-ecosystem/grpc-gateway/runtime",
      "Rev": "84398b94e188ee336f307779b57b3aa91af7063c"
    },
    {
      "ImportPath": "github.com/grpc-ecosystem/grpc-gateway/runtime/internal",
      "Rev": "84398b94e188ee336f307779b57b3aa91af7063c"
    },
    {
      "ImportPath": "github.com/grpc-ecosystem/grpc-gateway/utilities",
      "Rev": "84398b94e188ee336f307779b57b3aa91af7063c"
    },
    {
      "ImportPath": "github.com/hashicorp/golang-lru",
      "Rev": "a0d98a5f288019575c6d1f4bb1573fef2d1fcdc4"
    },
    {
      "ImportPath": "github.com/hashicorp/golang-lru/simplelru",
      "Rev": "a0d98a5f288019575c6d1f4bb1573fef2d1fcdc4"
    },
    {
      "ImportPath": "github.com/howeyc/gopass",
      "Rev": "bf9dde6d0d2c004a008c27aaee91170c786f6db8"
    },
    {
      "ImportPath": "github.com/imdario/mergo",
      "Rev": "6633656539c1639d9d78127b7d47c622b5d7b6dc"
    },
    {
      "ImportPath": "github.com/inconshreveable/mousetrap",
      "Rev": "76626ae9c91c4f2a10f34cad8ce83ea42c93bb75"
    },
    {
      "ImportPath": "github.com/json-iterator/go",
      "Rev": "36b14963da70d11297d313183d7e6388c8510e1e"
    },
    {
      "ImportPath": "github.com/juju/ratelimit",
      "Rev": "5b9ff866471762aa2ab2dced63c9fb6f53921342"
    },
    {
      "ImportPath": "github.com/mailru/easyjson/buffer",
      "Rev": "d5b7844b561a7bc640052f1b935f7b800330d7e0"
    },
    {
      "ImportPath": "github.com/mailru/easyjson/jlexer",
      "Rev": "d5b7844b561a7bc640052f1b935f7b800330d7e0"
    },
    {
      "ImportPath": "github.com/mailru/easyjson/jwriter",
      "Rev": "d5b7844b561a7bc640052f1b935f7b800330d7e0"
    },
    {
      "ImportPath": "github.com/matttproud/golang_protobuf_extensions/pbutil",
      "Rev": "fc2b8d3a73c4867e51861bbdd5ae3c1f0869dd6a"
    },
    {
      "ImportPath": "github.com/mxk/go-flowrate/flowrate",
      "Rev": "cca7078d478f8520f85629ad7c68962d31ed7682"
    },
    {
      "ImportPath": "github.com/pborman/uuid",
      "Rev": "ca53cad383cad2479bbba7f7a1a05797ec1386e4"
    },
    {
      "ImportPath": "github.com/peterbourgon/diskv",
      "Rev": "5f041e8faa004a95c88a202771f4cc3e991971e6"
    },
    {
      "ImportPath": "github.com/pkg/errors",
      "Rev": "a22138067af1c4942683050411a841ade67fe1eb"
    },
    {
      "ImportPath": "github.com/pmezard/go-difflib/difflib",
      "Rev": "d8ed2627bdf02c080bf22230dbb337003b7aba2d"
    },
    {
      "ImportPath": "github.com/prometheus/client_golang/prometheus",
      "Rev": "e7e903064f5e9eb5da98208bae10b475d4db0f8c"
    },
    {
      "ImportPath": "github.com/prometheus/client_model/go",
      "Rev": "fa8ad6fec33561be4280a8f0514318c79d7f6cb6"
    },
    {
      "ImportPath": "github.com/prometheus/common/expfmt",
      "Rev": "13ba4ddd0caa9c28ca7b7bffe1dfa9ed8d5ef207"
    },
    {
      "ImportPath": "github.com/prometheus/common/internal/bitbucket.org/ww/goautoneg",
      "Rev": "13ba4ddd0caa9c28ca7b7bffe1dfa9ed8d5ef207"
    },
    {
      "ImportPath": "github.com/prometheus/common/model",
      "Rev": "13ba4ddd0caa9c28ca7b7bffe1dfa9ed8d5ef207"
    },
    {
      "ImportPath": "github.com/prometheus/procfs",
      "Rev": "65c1f6f8f0fc1e2185eb9863a3bc751496404259"
    },
    {
      "ImportPath": "github.com/prometheus/procfs/xfs",
      "Rev": "65c1f6f8f0fc1e2185eb9863a3bc751496404259"
    },
    {
      "ImportPath": "github.com/spf13/cobra",
      "Rev": "f62e98d28ab7ad31d707ba837a966378465c7b57"
    },
    {
      "ImportPath": "github.com/spf13/pflag",
      "Rev": "9ff6c6923cfffbcd502984b8e0c80539a94968b7"
    },
    {
      "ImportPath": "github.com/stretchr/testify/assert",
      "Rev": "f6abca593680b2315d2075e0f5e2a9751e3f431a"
    },
    {
      "ImportPath": "github.com/ugorji/go/codec",
      "Rev": "ded73eae5db7e7a0ef6f55aace87a2873c5d2b74"
    },
    {
      "ImportPath": "golang.org/x/crypto/ssh/terminal",
      "Rev": "81e90905daefcd6fd217b62423c0908922eadb30"
    },
    {
      "ImportPath": "golang.org/x/net/context",
      "Rev": "1c05540f6879653db88113bc4a2b70aec4bd491f"
    },
    {
      "ImportPath": "golang.org/x/net/html",
      "Rev": "1c05540f6879653db88113bc4a2b70aec4bd491f"
    },
    {
      "ImportPath": "golang.org/x/net/html/atom",
      "Rev": "1c05540f6879653db88113bc4a2b70aec4bd491f"
    },
    {
      "ImportPath": "golang.org/x/net/http2",
      "Rev": "1c05540f6879653db88113bc4a2b70aec4bd491f"
    },
    {
      "ImportPath": "golang.org/x/net/http2/hpack",
      "Rev": "1c05540f6879653db88113bc4a2b70aec4bd491f"
    },
    {
      "ImportPath": "golang.org/x/net/idna",
      "Rev": "1c05540f6879653db88113bc4a2b70aec4bd491f"
    },
    {
      "ImportPath": "golang.org/x/net/internal/timeseries",
      "Rev": "1c05540f6879653db88113bc4a2b70aec4bd491f"
    },
    {
      "ImportPath": "golang.org/x/net/lex/httplex",
      "Rev": "1c05540f6879653db88113bc4a2b70aec4bd491f"
    },
    {
      "ImportPath": "golang.org/x/net/trace",
      "Rev": "1c05540f6879653db88113bc4a2b70aec4bd491f"
    },
    {
      "ImportPath": "golang.org/x/net/websocket",
      "Rev": "1c05540f6879653db88113bc4a2b70aec4bd491f"
    },
    {
      "ImportPath": "golang.org/x/sys/unix",
      "Rev": "7ddbeae9ae08c6a06a59597f0c9edbc5ff2444ce"
    },
    {
      "ImportPath": "golang.org/x/text/cases",
      "Rev": "b19bf474d317b857955b12035d2c5acb57ce8b01"
    },
    {
      "ImportPath": "golang.org/x/text/internal",
      "Rev": "b19bf474d317b857955b12035d2c5acb57ce8b01"
    },
    {
      "ImportPath": "golang.org/x/text/internal/tag",
      "Rev": "b19bf474d317b857955b12035d2c5acb57ce8b01"
    },
    {
      "ImportPath": "golang.org/x/text/language",
      "Rev": "b19bf474d317b857955b12035d2c5acb57ce8b01"
    },
    {
      "ImportPath": "golang.org/x/text/runes",
      "Rev": "b19bf474d317b857955b12035d2c5acb57ce8b01"
    },
    {
      "ImportPath": "golang.org/x/text/secure/bidirule",
      "Rev": "b19bf474d317b857955b12035d2c5acb57ce8b01"
    },
    {
      "ImportPath": "golang.org/x/text/secure/precis",
      "Rev": "b19bf474d317b857955b12035d2c5acb57ce8b01"
    },
    {
      "ImportPath": "golang.org/x/text/transform",
      "Rev": "b19bf474d317b857955b12035d2c5acb57ce8b01"
    },
    {
      "ImportPath": "golang.org/x/text/unicode/bidi",
      "Rev": "b19bf474d317b857955b12035d2c5acb57ce8b01"
    },
    {
      "ImportPath": "golang.org/x/text/unicode/norm",
      "Rev": "b19bf474d317b857955b12035d2c5acb57ce8b01"
    },
    {
      "ImportPath": "golang.org/x/text/width",
      "Rev": "b19bf474d317b857955b12035d2c5acb57ce8b01"
    },
    {
      "ImportPath": "google.golang.org/genproto/googleapis/rpc/status",
      "Rev": "09f6ed296fc66555a25fe4ce95173148778dfa85"
    },
    {
      "ImportPath": "google.golang.org/grpc",
      "Rev": "d2e1b51f33ff8c5e4a15560ff049d200e83726c5"
    },
    {
      "ImportPath": "google.golang.org/grpc/codes",
      "Rev": "d2e1b51f33ff8c5e4a15560ff049d200e83726c5"
    },
    {
      "ImportPath": "google.golang.org/grpc/credentials",
      "Rev": "d2e1b51f33ff8c5e4a15560ff049d200e83726c5"
    },
    {
      "ImportPath": "google.golang.org/grpc/grpclb/grpc_lb_v1",
      "Rev": "d2e1b51f33ff8c5e4a15560ff049d200e83726c5"
    },
    {
      "ImportPath": "google.golang.org/grpc/grpclog",
      "Rev": "d2e1b51f33ff8c5e4a15560ff049d200e83726c5"
    },
    {
      "ImportPath": "google.golang.org/grpc/internal",
      "Rev": "d2e1b51f33ff8c5e4a15560ff049d200e83726c5"
    },
    {
      "ImportPath": "google.golang.org/grpc/keepalive",
      "Rev": "d2e1b51f33ff8c5e4a15560ff049d200e83726c5"
    },
    {
      "ImportPath": "google.golang.org/grpc/metadata",
      "Rev": "d2e1b51f33ff8c5e4a15560ff049d200e83726c5"
    },
    {
      "ImportPath": "google.golang.org/grpc/naming",
      "Rev": "d2e1b51f33ff8c5e4a15560ff049d200e83726c5"
    },
    {
      "ImportPath": "google.golang.org/grpc/peer",
      "Rev": "d2e1b51f33ff8c5e4a15560ff049d200e83726c5"
    },
    {
      "ImportPath": "google.golang.org/grpc/stats",
      "Rev": "d2e1b51f33ff8c5e4a15560ff049d200e83726c5"
    },
    {
      "ImportPath": "google.golang.org/grpc/status",
      "Rev": "d2e1b51f33ff8c5e4a15560ff049d200e83726c5"
    },
    {
      "ImportPath": "google.golang.org/grpc/tap",
      "Rev": "d2e1b51f33ff8c5e4a15560ff049d200e83726c5"
    },
    {
      "ImportPath": "google.golang.org/grpc/transport",
      "Rev": "d2e1b51f33ff8c5e4a15560ff049d200e83726c5"
    },
    {
      "ImportPath": "gopkg.in/inf.v0",
      "Rev": "3887ee99ecf07df5b447e9b00d9c0b2adaa9f3e4"
    },
    {
      "ImportPath": "gopkg.in/natefinch/lumberjack.v2",
      "Rev": "20b71e5b60d756d3d2f80def009790325acc2b23"
    },
    {
      "ImportPath": "gopkg.in/yaml.v2",
      "Rev": "53feefa2559fb8dfa8d81baad31be332c97d6c77"
    },
    {
      "ImportPath": "k8s.io/api/admissionregistration/v1alpha1",
<<<<<<< HEAD
      "Rev": "07b4b4eaaae3ae86db8b37558fb20a61933ea428"
    },
    {
      "ImportPath": "k8s.io/api/apps/v1beta1",
      "Rev": "07b4b4eaaae3ae86db8b37558fb20a61933ea428"
    },
    {
      "ImportPath": "k8s.io/api/apps/v1beta2",
      "Rev": "07b4b4eaaae3ae86db8b37558fb20a61933ea428"
    },
    {
      "ImportPath": "k8s.io/api/authentication/v1",
      "Rev": "07b4b4eaaae3ae86db8b37558fb20a61933ea428"
    },
    {
      "ImportPath": "k8s.io/api/authentication/v1beta1",
      "Rev": "07b4b4eaaae3ae86db8b37558fb20a61933ea428"
    },
    {
      "ImportPath": "k8s.io/api/authorization/v1",
      "Rev": "07b4b4eaaae3ae86db8b37558fb20a61933ea428"
    },
    {
      "ImportPath": "k8s.io/api/authorization/v1beta1",
      "Rev": "07b4b4eaaae3ae86db8b37558fb20a61933ea428"
    },
    {
      "ImportPath": "k8s.io/api/autoscaling/v1",
      "Rev": "07b4b4eaaae3ae86db8b37558fb20a61933ea428"
    },
    {
      "ImportPath": "k8s.io/api/autoscaling/v2alpha1",
      "Rev": "07b4b4eaaae3ae86db8b37558fb20a61933ea428"
    },
    {
      "ImportPath": "k8s.io/api/batch/v1",
      "Rev": "07b4b4eaaae3ae86db8b37558fb20a61933ea428"
    },
    {
      "ImportPath": "k8s.io/api/batch/v1beta1",
      "Rev": "07b4b4eaaae3ae86db8b37558fb20a61933ea428"
    },
    {
      "ImportPath": "k8s.io/api/batch/v2alpha1",
      "Rev": "07b4b4eaaae3ae86db8b37558fb20a61933ea428"
    },
    {
      "ImportPath": "k8s.io/api/certificates/v1beta1",
      "Rev": "07b4b4eaaae3ae86db8b37558fb20a61933ea428"
    },
    {
      "ImportPath": "k8s.io/api/core/v1",
      "Rev": "07b4b4eaaae3ae86db8b37558fb20a61933ea428"
    },
    {
      "ImportPath": "k8s.io/api/extensions/v1beta1",
      "Rev": "07b4b4eaaae3ae86db8b37558fb20a61933ea428"
    },
    {
      "ImportPath": "k8s.io/api/networking/v1",
      "Rev": "07b4b4eaaae3ae86db8b37558fb20a61933ea428"
    },
    {
      "ImportPath": "k8s.io/api/policy/v1beta1",
      "Rev": "07b4b4eaaae3ae86db8b37558fb20a61933ea428"
    },
    {
      "ImportPath": "k8s.io/api/rbac/v1",
      "Rev": "07b4b4eaaae3ae86db8b37558fb20a61933ea428"
    },
    {
      "ImportPath": "k8s.io/api/rbac/v1alpha1",
      "Rev": "07b4b4eaaae3ae86db8b37558fb20a61933ea428"
    },
    {
      "ImportPath": "k8s.io/api/rbac/v1beta1",
      "Rev": "07b4b4eaaae3ae86db8b37558fb20a61933ea428"
    },
    {
      "ImportPath": "k8s.io/api/scheduling/v1alpha1",
      "Rev": "07b4b4eaaae3ae86db8b37558fb20a61933ea428"
    },
    {
      "ImportPath": "k8s.io/api/settings/v1alpha1",
      "Rev": "07b4b4eaaae3ae86db8b37558fb20a61933ea428"
    },
    {
      "ImportPath": "k8s.io/api/storage/v1",
      "Rev": "07b4b4eaaae3ae86db8b37558fb20a61933ea428"
    },
    {
      "ImportPath": "k8s.io/api/storage/v1beta1",
      "Rev": "07b4b4eaaae3ae86db8b37558fb20a61933ea428"
    },
    {
      "ImportPath": "k8s.io/apimachinery/pkg/api/equality",
      "Rev": "730a4627b4c0b4bcee16a2105a8b1decbcd21f5f"
    },
    {
      "ImportPath": "k8s.io/apimachinery/pkg/api/errors",
      "Rev": "730a4627b4c0b4bcee16a2105a8b1decbcd21f5f"
    },
    {
      "ImportPath": "k8s.io/apimachinery/pkg/api/meta",
      "Rev": "730a4627b4c0b4bcee16a2105a8b1decbcd21f5f"
    },
    {
      "ImportPath": "k8s.io/apimachinery/pkg/api/resource",
      "Rev": "730a4627b4c0b4bcee16a2105a8b1decbcd21f5f"
    },
    {
      "ImportPath": "k8s.io/apimachinery/pkg/api/validation",
      "Rev": "730a4627b4c0b4bcee16a2105a8b1decbcd21f5f"
    },
    {
      "ImportPath": "k8s.io/apimachinery/pkg/api/validation/path",
      "Rev": "730a4627b4c0b4bcee16a2105a8b1decbcd21f5f"
    },
    {
      "ImportPath": "k8s.io/apimachinery/pkg/apimachinery",
      "Rev": "730a4627b4c0b4bcee16a2105a8b1decbcd21f5f"
    },
    {
      "ImportPath": "k8s.io/apimachinery/pkg/apimachinery/announced",
      "Rev": "730a4627b4c0b4bcee16a2105a8b1decbcd21f5f"
    },
    {
      "ImportPath": "k8s.io/apimachinery/pkg/apimachinery/registered",
      "Rev": "730a4627b4c0b4bcee16a2105a8b1decbcd21f5f"
    },
    {
      "ImportPath": "k8s.io/apimachinery/pkg/apis/meta/internalversion",
      "Rev": "730a4627b4c0b4bcee16a2105a8b1decbcd21f5f"
    },
    {
      "ImportPath": "k8s.io/apimachinery/pkg/apis/meta/v1",
      "Rev": "730a4627b4c0b4bcee16a2105a8b1decbcd21f5f"
    },
    {
      "ImportPath": "k8s.io/apimachinery/pkg/apis/meta/v1/unstructured",
      "Rev": "730a4627b4c0b4bcee16a2105a8b1decbcd21f5f"
    },
    {
      "ImportPath": "k8s.io/apimachinery/pkg/apis/meta/v1/validation",
      "Rev": "730a4627b4c0b4bcee16a2105a8b1decbcd21f5f"
    },
    {
      "ImportPath": "k8s.io/apimachinery/pkg/apis/meta/v1alpha1",
      "Rev": "730a4627b4c0b4bcee16a2105a8b1decbcd21f5f"
    },
    {
      "ImportPath": "k8s.io/apimachinery/pkg/conversion",
      "Rev": "730a4627b4c0b4bcee16a2105a8b1decbcd21f5f"
    },
    {
      "ImportPath": "k8s.io/apimachinery/pkg/conversion/queryparams",
      "Rev": "730a4627b4c0b4bcee16a2105a8b1decbcd21f5f"
    },
    {
      "ImportPath": "k8s.io/apimachinery/pkg/conversion/unstructured",
      "Rev": "730a4627b4c0b4bcee16a2105a8b1decbcd21f5f"
    },
    {
      "ImportPath": "k8s.io/apimachinery/pkg/fields",
      "Rev": "730a4627b4c0b4bcee16a2105a8b1decbcd21f5f"
    },
    {
      "ImportPath": "k8s.io/apimachinery/pkg/labels",
      "Rev": "730a4627b4c0b4bcee16a2105a8b1decbcd21f5f"
    },
    {
      "ImportPath": "k8s.io/apimachinery/pkg/runtime",
      "Rev": "730a4627b4c0b4bcee16a2105a8b1decbcd21f5f"
    },
    {
      "ImportPath": "k8s.io/apimachinery/pkg/runtime/schema",
      "Rev": "730a4627b4c0b4bcee16a2105a8b1decbcd21f5f"
    },
    {
      "ImportPath": "k8s.io/apimachinery/pkg/runtime/serializer",
      "Rev": "730a4627b4c0b4bcee16a2105a8b1decbcd21f5f"
    },
    {
      "ImportPath": "k8s.io/apimachinery/pkg/runtime/serializer/json",
      "Rev": "730a4627b4c0b4bcee16a2105a8b1decbcd21f5f"
    },
    {
      "ImportPath": "k8s.io/apimachinery/pkg/runtime/serializer/protobuf",
      "Rev": "730a4627b4c0b4bcee16a2105a8b1decbcd21f5f"
    },
    {
      "ImportPath": "k8s.io/apimachinery/pkg/runtime/serializer/recognizer",
      "Rev": "730a4627b4c0b4bcee16a2105a8b1decbcd21f5f"
    },
    {
      "ImportPath": "k8s.io/apimachinery/pkg/runtime/serializer/streaming",
      "Rev": "730a4627b4c0b4bcee16a2105a8b1decbcd21f5f"
    },
    {
      "ImportPath": "k8s.io/apimachinery/pkg/runtime/serializer/versioning",
      "Rev": "730a4627b4c0b4bcee16a2105a8b1decbcd21f5f"
    },
    {
      "ImportPath": "k8s.io/apimachinery/pkg/selection",
      "Rev": "730a4627b4c0b4bcee16a2105a8b1decbcd21f5f"
    },
    {
      "ImportPath": "k8s.io/apimachinery/pkg/types",
      "Rev": "730a4627b4c0b4bcee16a2105a8b1decbcd21f5f"
    },
    {
      "ImportPath": "k8s.io/apimachinery/pkg/util/cache",
      "Rev": "730a4627b4c0b4bcee16a2105a8b1decbcd21f5f"
    },
    {
      "ImportPath": "k8s.io/apimachinery/pkg/util/clock",
      "Rev": "730a4627b4c0b4bcee16a2105a8b1decbcd21f5f"
    },
    {
      "ImportPath": "k8s.io/apimachinery/pkg/util/diff",
      "Rev": "730a4627b4c0b4bcee16a2105a8b1decbcd21f5f"
    },
    {
      "ImportPath": "k8s.io/apimachinery/pkg/util/errors",
      "Rev": "730a4627b4c0b4bcee16a2105a8b1decbcd21f5f"
    },
    {
      "ImportPath": "k8s.io/apimachinery/pkg/util/framer",
      "Rev": "730a4627b4c0b4bcee16a2105a8b1decbcd21f5f"
    },
    {
      "ImportPath": "k8s.io/apimachinery/pkg/util/httpstream",
      "Rev": "730a4627b4c0b4bcee16a2105a8b1decbcd21f5f"
    },
    {
      "ImportPath": "k8s.io/apimachinery/pkg/util/httpstream/spdy",
      "Rev": "730a4627b4c0b4bcee16a2105a8b1decbcd21f5f"
    },
    {
      "ImportPath": "k8s.io/apimachinery/pkg/util/intstr",
      "Rev": "730a4627b4c0b4bcee16a2105a8b1decbcd21f5f"
    },
    {
      "ImportPath": "k8s.io/apimachinery/pkg/util/json",
      "Rev": "730a4627b4c0b4bcee16a2105a8b1decbcd21f5f"
    },
    {
      "ImportPath": "k8s.io/apimachinery/pkg/util/mergepatch",
      "Rev": "730a4627b4c0b4bcee16a2105a8b1decbcd21f5f"
    },
    {
      "ImportPath": "k8s.io/apimachinery/pkg/util/net",
      "Rev": "730a4627b4c0b4bcee16a2105a8b1decbcd21f5f"
    },
    {
      "ImportPath": "k8s.io/apimachinery/pkg/util/proxy",
      "Rev": "730a4627b4c0b4bcee16a2105a8b1decbcd21f5f"
    },
    {
      "ImportPath": "k8s.io/apimachinery/pkg/util/rand",
      "Rev": "730a4627b4c0b4bcee16a2105a8b1decbcd21f5f"
    },
    {
      "ImportPath": "k8s.io/apimachinery/pkg/util/runtime",
      "Rev": "730a4627b4c0b4bcee16a2105a8b1decbcd21f5f"
    },
    {
      "ImportPath": "k8s.io/apimachinery/pkg/util/sets",
      "Rev": "730a4627b4c0b4bcee16a2105a8b1decbcd21f5f"
    },
    {
      "ImportPath": "k8s.io/apimachinery/pkg/util/strategicpatch",
      "Rev": "730a4627b4c0b4bcee16a2105a8b1decbcd21f5f"
    },
    {
      "ImportPath": "k8s.io/apimachinery/pkg/util/uuid",
      "Rev": "730a4627b4c0b4bcee16a2105a8b1decbcd21f5f"
    },
    {
      "ImportPath": "k8s.io/apimachinery/pkg/util/validation",
      "Rev": "730a4627b4c0b4bcee16a2105a8b1decbcd21f5f"
    },
    {
      "ImportPath": "k8s.io/apimachinery/pkg/util/validation/field",
      "Rev": "730a4627b4c0b4bcee16a2105a8b1decbcd21f5f"
    },
    {
      "ImportPath": "k8s.io/apimachinery/pkg/util/wait",
      "Rev": "730a4627b4c0b4bcee16a2105a8b1decbcd21f5f"
    },
    {
      "ImportPath": "k8s.io/apimachinery/pkg/util/yaml",
      "Rev": "730a4627b4c0b4bcee16a2105a8b1decbcd21f5f"
    },
    {
      "ImportPath": "k8s.io/apimachinery/pkg/version",
      "Rev": "730a4627b4c0b4bcee16a2105a8b1decbcd21f5f"
    },
    {
      "ImportPath": "k8s.io/apimachinery/pkg/watch",
      "Rev": "730a4627b4c0b4bcee16a2105a8b1decbcd21f5f"
    },
    {
      "ImportPath": "k8s.io/apimachinery/third_party/forked/golang/json",
      "Rev": "730a4627b4c0b4bcee16a2105a8b1decbcd21f5f"
    },
    {
      "ImportPath": "k8s.io/apimachinery/third_party/forked/golang/netutil",
      "Rev": "730a4627b4c0b4bcee16a2105a8b1decbcd21f5f"
    },
    {
      "ImportPath": "k8s.io/apimachinery/third_party/forked/golang/reflect",
      "Rev": "730a4627b4c0b4bcee16a2105a8b1decbcd21f5f"
    },
    {
      "ImportPath": "k8s.io/apiserver/pkg/admission",
      "Rev": "c30cb756cdf1a3458f6bf10b2d05714588dabdb4"
    },
    {
      "ImportPath": "k8s.io/apiserver/pkg/admission/initializer",
      "Rev": "c30cb756cdf1a3458f6bf10b2d05714588dabdb4"
    },
    {
      "ImportPath": "k8s.io/apiserver/pkg/admission/plugin/namespace/lifecycle",
      "Rev": "c30cb756cdf1a3458f6bf10b2d05714588dabdb4"
    },
    {
      "ImportPath": "k8s.io/apiserver/pkg/apis/apiserver",
      "Rev": "c30cb756cdf1a3458f6bf10b2d05714588dabdb4"
    },
    {
      "ImportPath": "k8s.io/apiserver/pkg/apis/apiserver/install",
      "Rev": "c30cb756cdf1a3458f6bf10b2d05714588dabdb4"
    },
    {
      "ImportPath": "k8s.io/apiserver/pkg/apis/apiserver/v1alpha1",
      "Rev": "c30cb756cdf1a3458f6bf10b2d05714588dabdb4"
    },
    {
      "ImportPath": "k8s.io/apiserver/pkg/apis/audit",
      "Rev": "c30cb756cdf1a3458f6bf10b2d05714588dabdb4"
    },
    {
      "ImportPath": "k8s.io/apiserver/pkg/apis/audit/install",
      "Rev": "c30cb756cdf1a3458f6bf10b2d05714588dabdb4"
    },
    {
      "ImportPath": "k8s.io/apiserver/pkg/apis/audit/v1alpha1",
      "Rev": "c30cb756cdf1a3458f6bf10b2d05714588dabdb4"
    },
    {
      "ImportPath": "k8s.io/apiserver/pkg/apis/audit/v1beta1",
      "Rev": "c30cb756cdf1a3458f6bf10b2d05714588dabdb4"
    },
    {
      "ImportPath": "k8s.io/apiserver/pkg/apis/audit/validation",
      "Rev": "c30cb756cdf1a3458f6bf10b2d05714588dabdb4"
    },
    {
      "ImportPath": "k8s.io/apiserver/pkg/audit",
      "Rev": "c30cb756cdf1a3458f6bf10b2d05714588dabdb4"
    },
    {
      "ImportPath": "k8s.io/apiserver/pkg/audit/policy",
      "Rev": "c30cb756cdf1a3458f6bf10b2d05714588dabdb4"
    },
    {
      "ImportPath": "k8s.io/apiserver/pkg/authentication/authenticator",
      "Rev": "c30cb756cdf1a3458f6bf10b2d05714588dabdb4"
    },
    {
      "ImportPath": "k8s.io/apiserver/pkg/authentication/authenticatorfactory",
      "Rev": "c30cb756cdf1a3458f6bf10b2d05714588dabdb4"
    },
    {
      "ImportPath": "k8s.io/apiserver/pkg/authentication/group",
      "Rev": "c30cb756cdf1a3458f6bf10b2d05714588dabdb4"
    },
    {
      "ImportPath": "k8s.io/apiserver/pkg/authentication/request/anonymous",
      "Rev": "c30cb756cdf1a3458f6bf10b2d05714588dabdb4"
    },
    {
      "ImportPath": "k8s.io/apiserver/pkg/authentication/request/bearertoken",
      "Rev": "c30cb756cdf1a3458f6bf10b2d05714588dabdb4"
    },
    {
      "ImportPath": "k8s.io/apiserver/pkg/authentication/request/headerrequest",
      "Rev": "c30cb756cdf1a3458f6bf10b2d05714588dabdb4"
    },
    {
      "ImportPath": "k8s.io/apiserver/pkg/authentication/request/union",
      "Rev": "c30cb756cdf1a3458f6bf10b2d05714588dabdb4"
    },
    {
      "ImportPath": "k8s.io/apiserver/pkg/authentication/request/websocket",
      "Rev": "c30cb756cdf1a3458f6bf10b2d05714588dabdb4"
    },
    {
      "ImportPath": "k8s.io/apiserver/pkg/authentication/request/x509",
      "Rev": "c30cb756cdf1a3458f6bf10b2d05714588dabdb4"
    },
    {
      "ImportPath": "k8s.io/apiserver/pkg/authentication/serviceaccount",
      "Rev": "c30cb756cdf1a3458f6bf10b2d05714588dabdb4"
    },
    {
      "ImportPath": "k8s.io/apiserver/pkg/authentication/token/tokenfile",
      "Rev": "c30cb756cdf1a3458f6bf10b2d05714588dabdb4"
    },
    {
      "ImportPath": "k8s.io/apiserver/pkg/authentication/user",
      "Rev": "c30cb756cdf1a3458f6bf10b2d05714588dabdb4"
    },
    {
      "ImportPath": "k8s.io/apiserver/pkg/authorization/authorizer",
      "Rev": "c30cb756cdf1a3458f6bf10b2d05714588dabdb4"
    },
    {
      "ImportPath": "k8s.io/apiserver/pkg/authorization/authorizerfactory",
      "Rev": "c30cb756cdf1a3458f6bf10b2d05714588dabdb4"
    },
    {
      "ImportPath": "k8s.io/apiserver/pkg/authorization/union",
      "Rev": "c30cb756cdf1a3458f6bf10b2d05714588dabdb4"
    },
    {
      "ImportPath": "k8s.io/apiserver/pkg/endpoints",
      "Rev": "c30cb756cdf1a3458f6bf10b2d05714588dabdb4"
    },
    {
      "ImportPath": "k8s.io/apiserver/pkg/endpoints/discovery",
      "Rev": "c30cb756cdf1a3458f6bf10b2d05714588dabdb4"
    },
    {
      "ImportPath": "k8s.io/apiserver/pkg/endpoints/filters",
      "Rev": "c30cb756cdf1a3458f6bf10b2d05714588dabdb4"
    },
    {
      "ImportPath": "k8s.io/apiserver/pkg/endpoints/handlers",
      "Rev": "c30cb756cdf1a3458f6bf10b2d05714588dabdb4"
    },
    {
      "ImportPath": "k8s.io/apiserver/pkg/endpoints/handlers/negotiation",
      "Rev": "c30cb756cdf1a3458f6bf10b2d05714588dabdb4"
    },
    {
      "ImportPath": "k8s.io/apiserver/pkg/endpoints/handlers/responsewriters",
      "Rev": "c30cb756cdf1a3458f6bf10b2d05714588dabdb4"
    },
    {
      "ImportPath": "k8s.io/apiserver/pkg/endpoints/metrics",
      "Rev": "c30cb756cdf1a3458f6bf10b2d05714588dabdb4"
    },
    {
      "ImportPath": "k8s.io/apiserver/pkg/endpoints/openapi",
      "Rev": "c30cb756cdf1a3458f6bf10b2d05714588dabdb4"
    },
    {
      "ImportPath": "k8s.io/apiserver/pkg/endpoints/request",
      "Rev": "c30cb756cdf1a3458f6bf10b2d05714588dabdb4"
    },
    {
      "ImportPath": "k8s.io/apiserver/pkg/features",
      "Rev": "c30cb756cdf1a3458f6bf10b2d05714588dabdb4"
    },
    {
      "ImportPath": "k8s.io/apiserver/pkg/registry/generic",
      "Rev": "c30cb756cdf1a3458f6bf10b2d05714588dabdb4"
    },
    {
      "ImportPath": "k8s.io/apiserver/pkg/registry/generic/registry",
      "Rev": "c30cb756cdf1a3458f6bf10b2d05714588dabdb4"
    },
    {
      "ImportPath": "k8s.io/apiserver/pkg/registry/rest",
      "Rev": "c30cb756cdf1a3458f6bf10b2d05714588dabdb4"
    },
    {
      "ImportPath": "k8s.io/apiserver/pkg/server",
      "Rev": "c30cb756cdf1a3458f6bf10b2d05714588dabdb4"
    },
    {
      "ImportPath": "k8s.io/apiserver/pkg/server/filters",
      "Rev": "c30cb756cdf1a3458f6bf10b2d05714588dabdb4"
    },
    {
      "ImportPath": "k8s.io/apiserver/pkg/server/healthz",
      "Rev": "c30cb756cdf1a3458f6bf10b2d05714588dabdb4"
    },
    {
      "ImportPath": "k8s.io/apiserver/pkg/server/httplog",
      "Rev": "c30cb756cdf1a3458f6bf10b2d05714588dabdb4"
    },
    {
      "ImportPath": "k8s.io/apiserver/pkg/server/mux",
      "Rev": "c30cb756cdf1a3458f6bf10b2d05714588dabdb4"
    },
    {
      "ImportPath": "k8s.io/apiserver/pkg/server/options",
      "Rev": "c30cb756cdf1a3458f6bf10b2d05714588dabdb4"
    },
    {
      "ImportPath": "k8s.io/apiserver/pkg/server/routes",
      "Rev": "c30cb756cdf1a3458f6bf10b2d05714588dabdb4"
    },
    {
      "ImportPath": "k8s.io/apiserver/pkg/server/routes/data/swagger",
      "Rev": "c30cb756cdf1a3458f6bf10b2d05714588dabdb4"
    },
    {
      "ImportPath": "k8s.io/apiserver/pkg/server/storage",
      "Rev": "c30cb756cdf1a3458f6bf10b2d05714588dabdb4"
    },
    {
      "ImportPath": "k8s.io/apiserver/pkg/storage",
      "Rev": "c30cb756cdf1a3458f6bf10b2d05714588dabdb4"
    },
    {
      "ImportPath": "k8s.io/apiserver/pkg/storage/errors",
      "Rev": "c30cb756cdf1a3458f6bf10b2d05714588dabdb4"
    },
    {
      "ImportPath": "k8s.io/apiserver/pkg/storage/etcd",
      "Rev": "c30cb756cdf1a3458f6bf10b2d05714588dabdb4"
    },
    {
      "ImportPath": "k8s.io/apiserver/pkg/storage/etcd/metrics",
      "Rev": "c30cb756cdf1a3458f6bf10b2d05714588dabdb4"
    },
    {
      "ImportPath": "k8s.io/apiserver/pkg/storage/etcd/util",
      "Rev": "c30cb756cdf1a3458f6bf10b2d05714588dabdb4"
    },
    {
      "ImportPath": "k8s.io/apiserver/pkg/storage/etcd3",
      "Rev": "c30cb756cdf1a3458f6bf10b2d05714588dabdb4"
    },
    {
      "ImportPath": "k8s.io/apiserver/pkg/storage/etcd3/preflight",
      "Rev": "c30cb756cdf1a3458f6bf10b2d05714588dabdb4"
    },
    {
      "ImportPath": "k8s.io/apiserver/pkg/storage/names",
      "Rev": "c30cb756cdf1a3458f6bf10b2d05714588dabdb4"
    },
    {
      "ImportPath": "k8s.io/apiserver/pkg/storage/storagebackend",
      "Rev": "c30cb756cdf1a3458f6bf10b2d05714588dabdb4"
    },
    {
      "ImportPath": "k8s.io/apiserver/pkg/storage/storagebackend/factory",
      "Rev": "c30cb756cdf1a3458f6bf10b2d05714588dabdb4"
    },
    {
      "ImportPath": "k8s.io/apiserver/pkg/storage/value",
      "Rev": "c30cb756cdf1a3458f6bf10b2d05714588dabdb4"
    },
    {
      "ImportPath": "k8s.io/apiserver/pkg/util/feature",
      "Rev": "c30cb756cdf1a3458f6bf10b2d05714588dabdb4"
    },
    {
      "ImportPath": "k8s.io/apiserver/pkg/util/flag",
      "Rev": "c30cb756cdf1a3458f6bf10b2d05714588dabdb4"
    },
    {
      "ImportPath": "k8s.io/apiserver/pkg/util/flushwriter",
      "Rev": "c30cb756cdf1a3458f6bf10b2d05714588dabdb4"
    },
    {
      "ImportPath": "k8s.io/apiserver/pkg/util/logs",
      "Rev": "c30cb756cdf1a3458f6bf10b2d05714588dabdb4"
    },
    {
      "ImportPath": "k8s.io/apiserver/pkg/util/proxy",
      "Rev": "c30cb756cdf1a3458f6bf10b2d05714588dabdb4"
    },
    {
      "ImportPath": "k8s.io/apiserver/pkg/util/trace",
      "Rev": "c30cb756cdf1a3458f6bf10b2d05714588dabdb4"
    },
    {
      "ImportPath": "k8s.io/apiserver/pkg/util/webhook",
      "Rev": "c30cb756cdf1a3458f6bf10b2d05714588dabdb4"
    },
    {
      "ImportPath": "k8s.io/apiserver/pkg/util/wsstream",
      "Rev": "c30cb756cdf1a3458f6bf10b2d05714588dabdb4"
    },
    {
      "ImportPath": "k8s.io/apiserver/plugin/pkg/audit/log",
      "Rev": "c30cb756cdf1a3458f6bf10b2d05714588dabdb4"
    },
    {
      "ImportPath": "k8s.io/apiserver/plugin/pkg/audit/webhook",
      "Rev": "c30cb756cdf1a3458f6bf10b2d05714588dabdb4"
    },
    {
      "ImportPath": "k8s.io/apiserver/plugin/pkg/authenticator/token/webhook",
      "Rev": "c30cb756cdf1a3458f6bf10b2d05714588dabdb4"
    },
    {
      "ImportPath": "k8s.io/apiserver/plugin/pkg/authorizer/webhook",
      "Rev": "c30cb756cdf1a3458f6bf10b2d05714588dabdb4"
    },
    {
      "ImportPath": "k8s.io/client-go/discovery",
      "Rev": "e698488786cd6a99da2e26feb7c1669753727963"
    },
    {
      "ImportPath": "k8s.io/client-go/discovery/fake",
      "Rev": "e698488786cd6a99da2e26feb7c1669753727963"
    },
    {
      "ImportPath": "k8s.io/client-go/informers",
      "Rev": "e698488786cd6a99da2e26feb7c1669753727963"
    },
    {
      "ImportPath": "k8s.io/client-go/informers/admissionregistration",
      "Rev": "e698488786cd6a99da2e26feb7c1669753727963"
    },
    {
      "ImportPath": "k8s.io/client-go/informers/admissionregistration/v1alpha1",
      "Rev": "e698488786cd6a99da2e26feb7c1669753727963"
    },
    {
      "ImportPath": "k8s.io/client-go/informers/apps",
      "Rev": "e698488786cd6a99da2e26feb7c1669753727963"
    },
    {
      "ImportPath": "k8s.io/client-go/informers/apps/v1beta1",
      "Rev": "e698488786cd6a99da2e26feb7c1669753727963"
    },
    {
      "ImportPath": "k8s.io/client-go/informers/apps/v1beta2",
      "Rev": "e698488786cd6a99da2e26feb7c1669753727963"
    },
    {
      "ImportPath": "k8s.io/client-go/informers/autoscaling",
      "Rev": "e698488786cd6a99da2e26feb7c1669753727963"
    },
    {
      "ImportPath": "k8s.io/client-go/informers/autoscaling/v1",
      "Rev": "e698488786cd6a99da2e26feb7c1669753727963"
    },
    {
      "ImportPath": "k8s.io/client-go/informers/autoscaling/v2alpha1",
      "Rev": "e698488786cd6a99da2e26feb7c1669753727963"
    },
    {
      "ImportPath": "k8s.io/client-go/informers/batch",
      "Rev": "e698488786cd6a99da2e26feb7c1669753727963"
    },
    {
      "ImportPath": "k8s.io/client-go/informers/batch/v1",
      "Rev": "e698488786cd6a99da2e26feb7c1669753727963"
    },
    {
      "ImportPath": "k8s.io/client-go/informers/batch/v1beta1",
      "Rev": "e698488786cd6a99da2e26feb7c1669753727963"
    },
    {
      "ImportPath": "k8s.io/client-go/informers/batch/v2alpha1",
      "Rev": "e698488786cd6a99da2e26feb7c1669753727963"
    },
    {
      "ImportPath": "k8s.io/client-go/informers/certificates",
      "Rev": "e698488786cd6a99da2e26feb7c1669753727963"
    },
    {
      "ImportPath": "k8s.io/client-go/informers/certificates/v1beta1",
      "Rev": "e698488786cd6a99da2e26feb7c1669753727963"
    },
    {
      "ImportPath": "k8s.io/client-go/informers/core",
      "Rev": "e698488786cd6a99da2e26feb7c1669753727963"
    },
    {
      "ImportPath": "k8s.io/client-go/informers/core/v1",
      "Rev": "e698488786cd6a99da2e26feb7c1669753727963"
    },
    {
      "ImportPath": "k8s.io/client-go/informers/extensions",
      "Rev": "e698488786cd6a99da2e26feb7c1669753727963"
    },
    {
      "ImportPath": "k8s.io/client-go/informers/extensions/v1beta1",
      "Rev": "e698488786cd6a99da2e26feb7c1669753727963"
    },
    {
      "ImportPath": "k8s.io/client-go/informers/internalinterfaces",
      "Rev": "e698488786cd6a99da2e26feb7c1669753727963"
    },
    {
      "ImportPath": "k8s.io/client-go/informers/networking",
      "Rev": "e698488786cd6a99da2e26feb7c1669753727963"
    },
    {
      "ImportPath": "k8s.io/client-go/informers/networking/v1",
      "Rev": "e698488786cd6a99da2e26feb7c1669753727963"
    },
    {
      "ImportPath": "k8s.io/client-go/informers/policy",
      "Rev": "e698488786cd6a99da2e26feb7c1669753727963"
    },
    {
      "ImportPath": "k8s.io/client-go/informers/policy/v1beta1",
      "Rev": "e698488786cd6a99da2e26feb7c1669753727963"
    },
    {
      "ImportPath": "k8s.io/client-go/informers/rbac",
      "Rev": "e698488786cd6a99da2e26feb7c1669753727963"
    },
    {
      "ImportPath": "k8s.io/client-go/informers/rbac/v1",
      "Rev": "e698488786cd6a99da2e26feb7c1669753727963"
    },
    {
      "ImportPath": "k8s.io/client-go/informers/rbac/v1alpha1",
      "Rev": "e698488786cd6a99da2e26feb7c1669753727963"
    },
    {
      "ImportPath": "k8s.io/client-go/informers/rbac/v1beta1",
      "Rev": "e698488786cd6a99da2e26feb7c1669753727963"
    },
    {
      "ImportPath": "k8s.io/client-go/informers/scheduling",
      "Rev": "e698488786cd6a99da2e26feb7c1669753727963"
    },
    {
      "ImportPath": "k8s.io/client-go/informers/scheduling/v1alpha1",
      "Rev": "e698488786cd6a99da2e26feb7c1669753727963"
    },
    {
      "ImportPath": "k8s.io/client-go/informers/settings",
      "Rev": "e698488786cd6a99da2e26feb7c1669753727963"
    },
    {
      "ImportPath": "k8s.io/client-go/informers/settings/v1alpha1",
      "Rev": "e698488786cd6a99da2e26feb7c1669753727963"
    },
    {
      "ImportPath": "k8s.io/client-go/informers/storage",
      "Rev": "e698488786cd6a99da2e26feb7c1669753727963"
    },
    {
      "ImportPath": "k8s.io/client-go/informers/storage/v1",
      "Rev": "e698488786cd6a99da2e26feb7c1669753727963"
    },
    {
      "ImportPath": "k8s.io/client-go/informers/storage/v1beta1",
      "Rev": "e698488786cd6a99da2e26feb7c1669753727963"
    },
    {
      "ImportPath": "k8s.io/client-go/kubernetes",
      "Rev": "e698488786cd6a99da2e26feb7c1669753727963"
    },
    {
      "ImportPath": "k8s.io/client-go/kubernetes/scheme",
      "Rev": "e698488786cd6a99da2e26feb7c1669753727963"
    },
    {
      "ImportPath": "k8s.io/client-go/kubernetes/typed/admissionregistration/v1alpha1",
      "Rev": "e698488786cd6a99da2e26feb7c1669753727963"
    },
    {
      "ImportPath": "k8s.io/client-go/kubernetes/typed/apps/v1beta1",
      "Rev": "e698488786cd6a99da2e26feb7c1669753727963"
    },
    {
      "ImportPath": "k8s.io/client-go/kubernetes/typed/apps/v1beta2",
      "Rev": "e698488786cd6a99da2e26feb7c1669753727963"
    },
    {
      "ImportPath": "k8s.io/client-go/kubernetes/typed/authentication/v1",
      "Rev": "e698488786cd6a99da2e26feb7c1669753727963"
    },
    {
      "ImportPath": "k8s.io/client-go/kubernetes/typed/authentication/v1beta1",
      "Rev": "e698488786cd6a99da2e26feb7c1669753727963"
    },
    {
      "ImportPath": "k8s.io/client-go/kubernetes/typed/authorization/v1",
      "Rev": "e698488786cd6a99da2e26feb7c1669753727963"
    },
    {
      "ImportPath": "k8s.io/client-go/kubernetes/typed/authorization/v1beta1",
      "Rev": "e698488786cd6a99da2e26feb7c1669753727963"
    },
    {
      "ImportPath": "k8s.io/client-go/kubernetes/typed/autoscaling/v1",
      "Rev": "e698488786cd6a99da2e26feb7c1669753727963"
    },
    {
      "ImportPath": "k8s.io/client-go/kubernetes/typed/autoscaling/v2alpha1",
      "Rev": "e698488786cd6a99da2e26feb7c1669753727963"
    },
    {
      "ImportPath": "k8s.io/client-go/kubernetes/typed/batch/v1",
      "Rev": "e698488786cd6a99da2e26feb7c1669753727963"
    },
    {
      "ImportPath": "k8s.io/client-go/kubernetes/typed/batch/v1beta1",
      "Rev": "e698488786cd6a99da2e26feb7c1669753727963"
    },
    {
      "ImportPath": "k8s.io/client-go/kubernetes/typed/batch/v2alpha1",
      "Rev": "e698488786cd6a99da2e26feb7c1669753727963"
    },
    {
      "ImportPath": "k8s.io/client-go/kubernetes/typed/certificates/v1beta1",
      "Rev": "e698488786cd6a99da2e26feb7c1669753727963"
    },
    {
      "ImportPath": "k8s.io/client-go/kubernetes/typed/core/v1",
      "Rev": "e698488786cd6a99da2e26feb7c1669753727963"
    },
    {
      "ImportPath": "k8s.io/client-go/kubernetes/typed/extensions/v1beta1",
      "Rev": "e698488786cd6a99da2e26feb7c1669753727963"
    },
    {
      "ImportPath": "k8s.io/client-go/kubernetes/typed/networking/v1",
      "Rev": "e698488786cd6a99da2e26feb7c1669753727963"
    },
    {
      "ImportPath": "k8s.io/client-go/kubernetes/typed/policy/v1beta1",
      "Rev": "e698488786cd6a99da2e26feb7c1669753727963"
    },
    {
      "ImportPath": "k8s.io/client-go/kubernetes/typed/rbac/v1",
      "Rev": "e698488786cd6a99da2e26feb7c1669753727963"
    },
    {
      "ImportPath": "k8s.io/client-go/kubernetes/typed/rbac/v1alpha1",
      "Rev": "e698488786cd6a99da2e26feb7c1669753727963"
    },
    {
      "ImportPath": "k8s.io/client-go/kubernetes/typed/rbac/v1beta1",
      "Rev": "e698488786cd6a99da2e26feb7c1669753727963"
    },
    {
      "ImportPath": "k8s.io/client-go/kubernetes/typed/scheduling/v1alpha1",
      "Rev": "e698488786cd6a99da2e26feb7c1669753727963"
    },
    {
      "ImportPath": "k8s.io/client-go/kubernetes/typed/settings/v1alpha1",
      "Rev": "e698488786cd6a99da2e26feb7c1669753727963"
    },
    {
      "ImportPath": "k8s.io/client-go/kubernetes/typed/storage/v1",
      "Rev": "e698488786cd6a99da2e26feb7c1669753727963"
    },
    {
      "ImportPath": "k8s.io/client-go/kubernetes/typed/storage/v1beta1",
      "Rev": "e698488786cd6a99da2e26feb7c1669753727963"
    },
    {
      "ImportPath": "k8s.io/client-go/listers/admissionregistration/v1alpha1",
      "Rev": "e698488786cd6a99da2e26feb7c1669753727963"
    },
    {
      "ImportPath": "k8s.io/client-go/listers/apps/v1beta1",
      "Rev": "e698488786cd6a99da2e26feb7c1669753727963"
    },
    {
      "ImportPath": "k8s.io/client-go/listers/apps/v1beta2",
      "Rev": "e698488786cd6a99da2e26feb7c1669753727963"
    },
    {
      "ImportPath": "k8s.io/client-go/listers/autoscaling/v1",
      "Rev": "e698488786cd6a99da2e26feb7c1669753727963"
    },
    {
      "ImportPath": "k8s.io/client-go/listers/autoscaling/v2alpha1",
      "Rev": "e698488786cd6a99da2e26feb7c1669753727963"
    },
    {
      "ImportPath": "k8s.io/client-go/listers/batch/v1",
      "Rev": "e698488786cd6a99da2e26feb7c1669753727963"
    },
    {
      "ImportPath": "k8s.io/client-go/listers/batch/v1beta1",
      "Rev": "e698488786cd6a99da2e26feb7c1669753727963"
    },
    {
      "ImportPath": "k8s.io/client-go/listers/batch/v2alpha1",
      "Rev": "e698488786cd6a99da2e26feb7c1669753727963"
    },
    {
      "ImportPath": "k8s.io/client-go/listers/certificates/v1beta1",
      "Rev": "e698488786cd6a99da2e26feb7c1669753727963"
    },
    {
      "ImportPath": "k8s.io/client-go/listers/core/v1",
      "Rev": "e698488786cd6a99da2e26feb7c1669753727963"
    },
    {
      "ImportPath": "k8s.io/client-go/listers/extensions/v1beta1",
      "Rev": "e698488786cd6a99da2e26feb7c1669753727963"
    },
    {
      "ImportPath": "k8s.io/client-go/listers/networking/v1",
      "Rev": "e698488786cd6a99da2e26feb7c1669753727963"
    },
    {
      "ImportPath": "k8s.io/client-go/listers/policy/v1beta1",
      "Rev": "e698488786cd6a99da2e26feb7c1669753727963"
    },
    {
      "ImportPath": "k8s.io/client-go/listers/rbac/v1",
      "Rev": "e698488786cd6a99da2e26feb7c1669753727963"
    },
    {
      "ImportPath": "k8s.io/client-go/listers/rbac/v1alpha1",
      "Rev": "e698488786cd6a99da2e26feb7c1669753727963"
    },
    {
      "ImportPath": "k8s.io/client-go/listers/rbac/v1beta1",
      "Rev": "e698488786cd6a99da2e26feb7c1669753727963"
    },
    {
      "ImportPath": "k8s.io/client-go/listers/scheduling/v1alpha1",
      "Rev": "e698488786cd6a99da2e26feb7c1669753727963"
    },
    {
      "ImportPath": "k8s.io/client-go/listers/settings/v1alpha1",
      "Rev": "e698488786cd6a99da2e26feb7c1669753727963"
    },
    {
      "ImportPath": "k8s.io/client-go/listers/storage/v1",
      "Rev": "e698488786cd6a99da2e26feb7c1669753727963"
    },
    {
      "ImportPath": "k8s.io/client-go/listers/storage/v1beta1",
      "Rev": "e698488786cd6a99da2e26feb7c1669753727963"
    },
    {
      "ImportPath": "k8s.io/client-go/pkg/version",
      "Rev": "e698488786cd6a99da2e26feb7c1669753727963"
    },
    {
      "ImportPath": "k8s.io/client-go/rest",
      "Rev": "e698488786cd6a99da2e26feb7c1669753727963"
    },
    {
      "ImportPath": "k8s.io/client-go/rest/watch",
      "Rev": "e698488786cd6a99da2e26feb7c1669753727963"
    },
    {
      "ImportPath": "k8s.io/client-go/testing",
      "Rev": "e698488786cd6a99da2e26feb7c1669753727963"
    },
    {
      "ImportPath": "k8s.io/client-go/tools/auth",
      "Rev": "e698488786cd6a99da2e26feb7c1669753727963"
    },
    {
      "ImportPath": "k8s.io/client-go/tools/cache",
      "Rev": "e698488786cd6a99da2e26feb7c1669753727963"
    },
    {
      "ImportPath": "k8s.io/client-go/tools/clientcmd",
      "Rev": "e698488786cd6a99da2e26feb7c1669753727963"
    },
    {
      "ImportPath": "k8s.io/client-go/tools/clientcmd/api",
      "Rev": "e698488786cd6a99da2e26feb7c1669753727963"
    },
    {
      "ImportPath": "k8s.io/client-go/tools/clientcmd/api/latest",
      "Rev": "e698488786cd6a99da2e26feb7c1669753727963"
    },
    {
      "ImportPath": "k8s.io/client-go/tools/clientcmd/api/v1",
      "Rev": "e698488786cd6a99da2e26feb7c1669753727963"
    },
    {
      "ImportPath": "k8s.io/client-go/tools/metrics",
      "Rev": "e698488786cd6a99da2e26feb7c1669753727963"
    },
    {
      "ImportPath": "k8s.io/client-go/tools/pager",
      "Rev": "e698488786cd6a99da2e26feb7c1669753727963"
    },
    {
      "ImportPath": "k8s.io/client-go/tools/reference",
      "Rev": "e698488786cd6a99da2e26feb7c1669753727963"
    },
    {
      "ImportPath": "k8s.io/client-go/transport",
      "Rev": "e698488786cd6a99da2e26feb7c1669753727963"
    },
    {
      "ImportPath": "k8s.io/client-go/util/cert",
      "Rev": "e698488786cd6a99da2e26feb7c1669753727963"
    },
    {
      "ImportPath": "k8s.io/client-go/util/flowcontrol",
      "Rev": "e698488786cd6a99da2e26feb7c1669753727963"
    },
    {
      "ImportPath": "k8s.io/client-go/util/homedir",
      "Rev": "e698488786cd6a99da2e26feb7c1669753727963"
    },
    {
      "ImportPath": "k8s.io/client-go/util/integer",
      "Rev": "e698488786cd6a99da2e26feb7c1669753727963"
    },
    {
      "ImportPath": "k8s.io/client-go/util/workqueue",
      "Rev": "e698488786cd6a99da2e26feb7c1669753727963"
=======
      "Rev": "6afd1ec979d7a9cddc75c858384640eb224c80bf"
    },
    {
      "ImportPath": "k8s.io/api/apps/v1beta1",
      "Rev": "6afd1ec979d7a9cddc75c858384640eb224c80bf"
    },
    {
      "ImportPath": "k8s.io/api/apps/v1beta2",
      "Rev": "6afd1ec979d7a9cddc75c858384640eb224c80bf"
    },
    {
      "ImportPath": "k8s.io/api/authentication/v1",
      "Rev": "6afd1ec979d7a9cddc75c858384640eb224c80bf"
    },
    {
      "ImportPath": "k8s.io/api/authentication/v1beta1",
      "Rev": "6afd1ec979d7a9cddc75c858384640eb224c80bf"
    },
    {
      "ImportPath": "k8s.io/api/authorization/v1",
      "Rev": "6afd1ec979d7a9cddc75c858384640eb224c80bf"
    },
    {
      "ImportPath": "k8s.io/api/authorization/v1beta1",
      "Rev": "6afd1ec979d7a9cddc75c858384640eb224c80bf"
    },
    {
      "ImportPath": "k8s.io/api/autoscaling/v1",
      "Rev": "6afd1ec979d7a9cddc75c858384640eb224c80bf"
    },
    {
      "ImportPath": "k8s.io/api/autoscaling/v2beta1",
      "Rev": "6afd1ec979d7a9cddc75c858384640eb224c80bf"
    },
    {
      "ImportPath": "k8s.io/api/batch/v1",
      "Rev": "6afd1ec979d7a9cddc75c858384640eb224c80bf"
    },
    {
      "ImportPath": "k8s.io/api/batch/v1beta1",
      "Rev": "6afd1ec979d7a9cddc75c858384640eb224c80bf"
    },
    {
      "ImportPath": "k8s.io/api/batch/v2alpha1",
      "Rev": "6afd1ec979d7a9cddc75c858384640eb224c80bf"
    },
    {
      "ImportPath": "k8s.io/api/certificates/v1beta1",
      "Rev": "6afd1ec979d7a9cddc75c858384640eb224c80bf"
    },
    {
      "ImportPath": "k8s.io/api/core/v1",
      "Rev": "6afd1ec979d7a9cddc75c858384640eb224c80bf"
    },
    {
      "ImportPath": "k8s.io/api/extensions/v1beta1",
      "Rev": "6afd1ec979d7a9cddc75c858384640eb224c80bf"
    },
    {
      "ImportPath": "k8s.io/api/networking/v1",
      "Rev": "6afd1ec979d7a9cddc75c858384640eb224c80bf"
    },
    {
      "ImportPath": "k8s.io/api/policy/v1beta1",
      "Rev": "6afd1ec979d7a9cddc75c858384640eb224c80bf"
    },
    {
      "ImportPath": "k8s.io/api/rbac/v1",
      "Rev": "6afd1ec979d7a9cddc75c858384640eb224c80bf"
    },
    {
      "ImportPath": "k8s.io/api/rbac/v1alpha1",
      "Rev": "6afd1ec979d7a9cddc75c858384640eb224c80bf"
    },
    {
      "ImportPath": "k8s.io/api/rbac/v1beta1",
      "Rev": "6afd1ec979d7a9cddc75c858384640eb224c80bf"
    },
    {
      "ImportPath": "k8s.io/api/scheduling/v1alpha1",
      "Rev": "6afd1ec979d7a9cddc75c858384640eb224c80bf"
    },
    {
      "ImportPath": "k8s.io/api/settings/v1alpha1",
      "Rev": "6afd1ec979d7a9cddc75c858384640eb224c80bf"
    },
    {
      "ImportPath": "k8s.io/api/storage/v1",
      "Rev": "6afd1ec979d7a9cddc75c858384640eb224c80bf"
    },
    {
      "ImportPath": "k8s.io/api/storage/v1beta1",
      "Rev": "6afd1ec979d7a9cddc75c858384640eb224c80bf"
    },
    {
      "ImportPath": "k8s.io/apimachinery/pkg/api/equality",
      "Rev": "8f3a2b50546127afc50792eb4c896c70ec0902d6"
    },
    {
      "ImportPath": "k8s.io/apimachinery/pkg/api/errors",
      "Rev": "8f3a2b50546127afc50792eb4c896c70ec0902d6"
    },
    {
      "ImportPath": "k8s.io/apimachinery/pkg/api/meta",
      "Rev": "8f3a2b50546127afc50792eb4c896c70ec0902d6"
    },
    {
      "ImportPath": "k8s.io/apimachinery/pkg/api/resource",
      "Rev": "8f3a2b50546127afc50792eb4c896c70ec0902d6"
    },
    {
      "ImportPath": "k8s.io/apimachinery/pkg/api/validation",
      "Rev": "8f3a2b50546127afc50792eb4c896c70ec0902d6"
    },
    {
      "ImportPath": "k8s.io/apimachinery/pkg/api/validation/path",
      "Rev": "8f3a2b50546127afc50792eb4c896c70ec0902d6"
    },
    {
      "ImportPath": "k8s.io/apimachinery/pkg/apimachinery",
      "Rev": "8f3a2b50546127afc50792eb4c896c70ec0902d6"
    },
    {
      "ImportPath": "k8s.io/apimachinery/pkg/apimachinery/announced",
      "Rev": "8f3a2b50546127afc50792eb4c896c70ec0902d6"
    },
    {
      "ImportPath": "k8s.io/apimachinery/pkg/apimachinery/registered",
      "Rev": "8f3a2b50546127afc50792eb4c896c70ec0902d6"
    },
    {
      "ImportPath": "k8s.io/apimachinery/pkg/apis/meta/internalversion",
      "Rev": "8f3a2b50546127afc50792eb4c896c70ec0902d6"
    },
    {
      "ImportPath": "k8s.io/apimachinery/pkg/apis/meta/v1",
      "Rev": "8f3a2b50546127afc50792eb4c896c70ec0902d6"
    },
    {
      "ImportPath": "k8s.io/apimachinery/pkg/apis/meta/v1/unstructured",
      "Rev": "8f3a2b50546127afc50792eb4c896c70ec0902d6"
    },
    {
      "ImportPath": "k8s.io/apimachinery/pkg/apis/meta/v1/validation",
      "Rev": "8f3a2b50546127afc50792eb4c896c70ec0902d6"
    },
    {
      "ImportPath": "k8s.io/apimachinery/pkg/apis/meta/v1alpha1",
      "Rev": "8f3a2b50546127afc50792eb4c896c70ec0902d6"
    },
    {
      "ImportPath": "k8s.io/apimachinery/pkg/conversion",
      "Rev": "8f3a2b50546127afc50792eb4c896c70ec0902d6"
    },
    {
      "ImportPath": "k8s.io/apimachinery/pkg/conversion/queryparams",
      "Rev": "8f3a2b50546127afc50792eb4c896c70ec0902d6"
    },
    {
      "ImportPath": "k8s.io/apimachinery/pkg/conversion/unstructured",
      "Rev": "8f3a2b50546127afc50792eb4c896c70ec0902d6"
    },
    {
      "ImportPath": "k8s.io/apimachinery/pkg/fields",
      "Rev": "8f3a2b50546127afc50792eb4c896c70ec0902d6"
    },
    {
      "ImportPath": "k8s.io/apimachinery/pkg/labels",
      "Rev": "8f3a2b50546127afc50792eb4c896c70ec0902d6"
    },
    {
      "ImportPath": "k8s.io/apimachinery/pkg/runtime",
      "Rev": "8f3a2b50546127afc50792eb4c896c70ec0902d6"
    },
    {
      "ImportPath": "k8s.io/apimachinery/pkg/runtime/schema",
      "Rev": "8f3a2b50546127afc50792eb4c896c70ec0902d6"
    },
    {
      "ImportPath": "k8s.io/apimachinery/pkg/runtime/serializer",
      "Rev": "8f3a2b50546127afc50792eb4c896c70ec0902d6"
    },
    {
      "ImportPath": "k8s.io/apimachinery/pkg/runtime/serializer/json",
      "Rev": "8f3a2b50546127afc50792eb4c896c70ec0902d6"
    },
    {
      "ImportPath": "k8s.io/apimachinery/pkg/runtime/serializer/protobuf",
      "Rev": "8f3a2b50546127afc50792eb4c896c70ec0902d6"
    },
    {
      "ImportPath": "k8s.io/apimachinery/pkg/runtime/serializer/recognizer",
      "Rev": "8f3a2b50546127afc50792eb4c896c70ec0902d6"
    },
    {
      "ImportPath": "k8s.io/apimachinery/pkg/runtime/serializer/streaming",
      "Rev": "8f3a2b50546127afc50792eb4c896c70ec0902d6"
    },
    {
      "ImportPath": "k8s.io/apimachinery/pkg/runtime/serializer/versioning",
      "Rev": "8f3a2b50546127afc50792eb4c896c70ec0902d6"
    },
    {
      "ImportPath": "k8s.io/apimachinery/pkg/selection",
      "Rev": "8f3a2b50546127afc50792eb4c896c70ec0902d6"
    },
    {
      "ImportPath": "k8s.io/apimachinery/pkg/types",
      "Rev": "8f3a2b50546127afc50792eb4c896c70ec0902d6"
    },
    {
      "ImportPath": "k8s.io/apimachinery/pkg/util/cache",
      "Rev": "8f3a2b50546127afc50792eb4c896c70ec0902d6"
    },
    {
      "ImportPath": "k8s.io/apimachinery/pkg/util/clock",
      "Rev": "8f3a2b50546127afc50792eb4c896c70ec0902d6"
    },
    {
      "ImportPath": "k8s.io/apimachinery/pkg/util/diff",
      "Rev": "8f3a2b50546127afc50792eb4c896c70ec0902d6"
    },
    {
      "ImportPath": "k8s.io/apimachinery/pkg/util/errors",
      "Rev": "8f3a2b50546127afc50792eb4c896c70ec0902d6"
    },
    {
      "ImportPath": "k8s.io/apimachinery/pkg/util/framer",
      "Rev": "8f3a2b50546127afc50792eb4c896c70ec0902d6"
    },
    {
      "ImportPath": "k8s.io/apimachinery/pkg/util/httpstream",
      "Rev": "8f3a2b50546127afc50792eb4c896c70ec0902d6"
    },
    {
      "ImportPath": "k8s.io/apimachinery/pkg/util/httpstream/spdy",
      "Rev": "8f3a2b50546127afc50792eb4c896c70ec0902d6"
    },
    {
      "ImportPath": "k8s.io/apimachinery/pkg/util/intstr",
      "Rev": "8f3a2b50546127afc50792eb4c896c70ec0902d6"
    },
    {
      "ImportPath": "k8s.io/apimachinery/pkg/util/json",
      "Rev": "8f3a2b50546127afc50792eb4c896c70ec0902d6"
    },
    {
      "ImportPath": "k8s.io/apimachinery/pkg/util/mergepatch",
      "Rev": "8f3a2b50546127afc50792eb4c896c70ec0902d6"
    },
    {
      "ImportPath": "k8s.io/apimachinery/pkg/util/net",
      "Rev": "8f3a2b50546127afc50792eb4c896c70ec0902d6"
    },
    {
      "ImportPath": "k8s.io/apimachinery/pkg/util/proxy",
      "Rev": "8f3a2b50546127afc50792eb4c896c70ec0902d6"
    },
    {
      "ImportPath": "k8s.io/apimachinery/pkg/util/rand",
      "Rev": "8f3a2b50546127afc50792eb4c896c70ec0902d6"
    },
    {
      "ImportPath": "k8s.io/apimachinery/pkg/util/runtime",
      "Rev": "8f3a2b50546127afc50792eb4c896c70ec0902d6"
    },
    {
      "ImportPath": "k8s.io/apimachinery/pkg/util/sets",
      "Rev": "8f3a2b50546127afc50792eb4c896c70ec0902d6"
    },
    {
      "ImportPath": "k8s.io/apimachinery/pkg/util/strategicpatch",
      "Rev": "8f3a2b50546127afc50792eb4c896c70ec0902d6"
    },
    {
      "ImportPath": "k8s.io/apimachinery/pkg/util/uuid",
      "Rev": "8f3a2b50546127afc50792eb4c896c70ec0902d6"
    },
    {
      "ImportPath": "k8s.io/apimachinery/pkg/util/validation",
      "Rev": "8f3a2b50546127afc50792eb4c896c70ec0902d6"
    },
    {
      "ImportPath": "k8s.io/apimachinery/pkg/util/validation/field",
      "Rev": "8f3a2b50546127afc50792eb4c896c70ec0902d6"
    },
    {
      "ImportPath": "k8s.io/apimachinery/pkg/util/wait",
      "Rev": "8f3a2b50546127afc50792eb4c896c70ec0902d6"
    },
    {
      "ImportPath": "k8s.io/apimachinery/pkg/util/yaml",
      "Rev": "8f3a2b50546127afc50792eb4c896c70ec0902d6"
    },
    {
      "ImportPath": "k8s.io/apimachinery/pkg/version",
      "Rev": "8f3a2b50546127afc50792eb4c896c70ec0902d6"
    },
    {
      "ImportPath": "k8s.io/apimachinery/pkg/watch",
      "Rev": "8f3a2b50546127afc50792eb4c896c70ec0902d6"
    },
    {
      "ImportPath": "k8s.io/apimachinery/third_party/forked/golang/json",
      "Rev": "8f3a2b50546127afc50792eb4c896c70ec0902d6"
    },
    {
      "ImportPath": "k8s.io/apimachinery/third_party/forked/golang/netutil",
      "Rev": "8f3a2b50546127afc50792eb4c896c70ec0902d6"
    },
    {
      "ImportPath": "k8s.io/apimachinery/third_party/forked/golang/reflect",
      "Rev": "8f3a2b50546127afc50792eb4c896c70ec0902d6"
    },
    {
      "ImportPath": "k8s.io/apiserver/pkg/admission",
      "Rev": "8e3f903391beb559245374c77ef3e3260c5a60fd"
    },
    {
      "ImportPath": "k8s.io/apiserver/pkg/admission/initializer",
      "Rev": "8e3f903391beb559245374c77ef3e3260c5a60fd"
    },
    {
      "ImportPath": "k8s.io/apiserver/pkg/admission/plugin/namespace/lifecycle",
      "Rev": "8e3f903391beb559245374c77ef3e3260c5a60fd"
    },
    {
      "ImportPath": "k8s.io/apiserver/pkg/apis/apiserver",
      "Rev": "8e3f903391beb559245374c77ef3e3260c5a60fd"
    },
    {
      "ImportPath": "k8s.io/apiserver/pkg/apis/apiserver/install",
      "Rev": "8e3f903391beb559245374c77ef3e3260c5a60fd"
    },
    {
      "ImportPath": "k8s.io/apiserver/pkg/apis/apiserver/v1alpha1",
      "Rev": "8e3f903391beb559245374c77ef3e3260c5a60fd"
    },
    {
      "ImportPath": "k8s.io/apiserver/pkg/apis/audit",
      "Rev": "8e3f903391beb559245374c77ef3e3260c5a60fd"
    },
    {
      "ImportPath": "k8s.io/apiserver/pkg/apis/audit/install",
      "Rev": "8e3f903391beb559245374c77ef3e3260c5a60fd"
    },
    {
      "ImportPath": "k8s.io/apiserver/pkg/apis/audit/v1alpha1",
      "Rev": "8e3f903391beb559245374c77ef3e3260c5a60fd"
    },
    {
      "ImportPath": "k8s.io/apiserver/pkg/apis/audit/v1beta1",
      "Rev": "8e3f903391beb559245374c77ef3e3260c5a60fd"
    },
    {
      "ImportPath": "k8s.io/apiserver/pkg/apis/audit/validation",
      "Rev": "8e3f903391beb559245374c77ef3e3260c5a60fd"
    },
    {
      "ImportPath": "k8s.io/apiserver/pkg/audit",
      "Rev": "8e3f903391beb559245374c77ef3e3260c5a60fd"
    },
    {
      "ImportPath": "k8s.io/apiserver/pkg/audit/policy",
      "Rev": "8e3f903391beb559245374c77ef3e3260c5a60fd"
    },
    {
      "ImportPath": "k8s.io/apiserver/pkg/authentication/authenticator",
      "Rev": "8e3f903391beb559245374c77ef3e3260c5a60fd"
    },
    {
      "ImportPath": "k8s.io/apiserver/pkg/authentication/authenticatorfactory",
      "Rev": "8e3f903391beb559245374c77ef3e3260c5a60fd"
    },
    {
      "ImportPath": "k8s.io/apiserver/pkg/authentication/group",
      "Rev": "8e3f903391beb559245374c77ef3e3260c5a60fd"
    },
    {
      "ImportPath": "k8s.io/apiserver/pkg/authentication/request/anonymous",
      "Rev": "8e3f903391beb559245374c77ef3e3260c5a60fd"
    },
    {
      "ImportPath": "k8s.io/apiserver/pkg/authentication/request/bearertoken",
      "Rev": "8e3f903391beb559245374c77ef3e3260c5a60fd"
    },
    {
      "ImportPath": "k8s.io/apiserver/pkg/authentication/request/headerrequest",
      "Rev": "8e3f903391beb559245374c77ef3e3260c5a60fd"
    },
    {
      "ImportPath": "k8s.io/apiserver/pkg/authentication/request/union",
      "Rev": "8e3f903391beb559245374c77ef3e3260c5a60fd"
    },
    {
      "ImportPath": "k8s.io/apiserver/pkg/authentication/request/websocket",
      "Rev": "8e3f903391beb559245374c77ef3e3260c5a60fd"
    },
    {
      "ImportPath": "k8s.io/apiserver/pkg/authentication/request/x509",
      "Rev": "8e3f903391beb559245374c77ef3e3260c5a60fd"
    },
    {
      "ImportPath": "k8s.io/apiserver/pkg/authentication/serviceaccount",
      "Rev": "8e3f903391beb559245374c77ef3e3260c5a60fd"
    },
    {
      "ImportPath": "k8s.io/apiserver/pkg/authentication/token/tokenfile",
      "Rev": "8e3f903391beb559245374c77ef3e3260c5a60fd"
    },
    {
      "ImportPath": "k8s.io/apiserver/pkg/authentication/user",
      "Rev": "8e3f903391beb559245374c77ef3e3260c5a60fd"
    },
    {
      "ImportPath": "k8s.io/apiserver/pkg/authorization/authorizer",
      "Rev": "8e3f903391beb559245374c77ef3e3260c5a60fd"
    },
    {
      "ImportPath": "k8s.io/apiserver/pkg/authorization/authorizerfactory",
      "Rev": "8e3f903391beb559245374c77ef3e3260c5a60fd"
    },
    {
      "ImportPath": "k8s.io/apiserver/pkg/authorization/union",
      "Rev": "8e3f903391beb559245374c77ef3e3260c5a60fd"
    },
    {
      "ImportPath": "k8s.io/apiserver/pkg/endpoints",
      "Rev": "8e3f903391beb559245374c77ef3e3260c5a60fd"
    },
    {
      "ImportPath": "k8s.io/apiserver/pkg/endpoints/discovery",
      "Rev": "8e3f903391beb559245374c77ef3e3260c5a60fd"
    },
    {
      "ImportPath": "k8s.io/apiserver/pkg/endpoints/filters",
      "Rev": "8e3f903391beb559245374c77ef3e3260c5a60fd"
    },
    {
      "ImportPath": "k8s.io/apiserver/pkg/endpoints/handlers",
      "Rev": "8e3f903391beb559245374c77ef3e3260c5a60fd"
    },
    {
      "ImportPath": "k8s.io/apiserver/pkg/endpoints/handlers/negotiation",
      "Rev": "8e3f903391beb559245374c77ef3e3260c5a60fd"
    },
    {
      "ImportPath": "k8s.io/apiserver/pkg/endpoints/handlers/responsewriters",
      "Rev": "8e3f903391beb559245374c77ef3e3260c5a60fd"
    },
    {
      "ImportPath": "k8s.io/apiserver/pkg/endpoints/metrics",
      "Rev": "8e3f903391beb559245374c77ef3e3260c5a60fd"
    },
    {
      "ImportPath": "k8s.io/apiserver/pkg/endpoints/openapi",
      "Rev": "8e3f903391beb559245374c77ef3e3260c5a60fd"
    },
    {
      "ImportPath": "k8s.io/apiserver/pkg/endpoints/request",
      "Rev": "8e3f903391beb559245374c77ef3e3260c5a60fd"
    },
    {
      "ImportPath": "k8s.io/apiserver/pkg/features",
      "Rev": "8e3f903391beb559245374c77ef3e3260c5a60fd"
    },
    {
      "ImportPath": "k8s.io/apiserver/pkg/registry/generic",
      "Rev": "8e3f903391beb559245374c77ef3e3260c5a60fd"
    },
    {
      "ImportPath": "k8s.io/apiserver/pkg/registry/generic/registry",
      "Rev": "8e3f903391beb559245374c77ef3e3260c5a60fd"
    },
    {
      "ImportPath": "k8s.io/apiserver/pkg/registry/rest",
      "Rev": "8e3f903391beb559245374c77ef3e3260c5a60fd"
    },
    {
      "ImportPath": "k8s.io/apiserver/pkg/server",
      "Rev": "8e3f903391beb559245374c77ef3e3260c5a60fd"
    },
    {
      "ImportPath": "k8s.io/apiserver/pkg/server/filters",
      "Rev": "8e3f903391beb559245374c77ef3e3260c5a60fd"
    },
    {
      "ImportPath": "k8s.io/apiserver/pkg/server/healthz",
      "Rev": "8e3f903391beb559245374c77ef3e3260c5a60fd"
    },
    {
      "ImportPath": "k8s.io/apiserver/pkg/server/httplog",
      "Rev": "8e3f903391beb559245374c77ef3e3260c5a60fd"
    },
    {
      "ImportPath": "k8s.io/apiserver/pkg/server/mux",
      "Rev": "8e3f903391beb559245374c77ef3e3260c5a60fd"
    },
    {
      "ImportPath": "k8s.io/apiserver/pkg/server/options",
      "Rev": "8e3f903391beb559245374c77ef3e3260c5a60fd"
    },
    {
      "ImportPath": "k8s.io/apiserver/pkg/server/routes",
      "Rev": "8e3f903391beb559245374c77ef3e3260c5a60fd"
    },
    {
      "ImportPath": "k8s.io/apiserver/pkg/server/routes/data/swagger",
      "Rev": "8e3f903391beb559245374c77ef3e3260c5a60fd"
    },
    {
      "ImportPath": "k8s.io/apiserver/pkg/server/storage",
      "Rev": "8e3f903391beb559245374c77ef3e3260c5a60fd"
    },
    {
      "ImportPath": "k8s.io/apiserver/pkg/storage",
      "Rev": "8e3f903391beb559245374c77ef3e3260c5a60fd"
    },
    {
      "ImportPath": "k8s.io/apiserver/pkg/storage/errors",
      "Rev": "8e3f903391beb559245374c77ef3e3260c5a60fd"
    },
    {
      "ImportPath": "k8s.io/apiserver/pkg/storage/etcd",
      "Rev": "8e3f903391beb559245374c77ef3e3260c5a60fd"
    },
    {
      "ImportPath": "k8s.io/apiserver/pkg/storage/etcd/metrics",
      "Rev": "8e3f903391beb559245374c77ef3e3260c5a60fd"
    },
    {
      "ImportPath": "k8s.io/apiserver/pkg/storage/etcd/util",
      "Rev": "8e3f903391beb559245374c77ef3e3260c5a60fd"
    },
    {
      "ImportPath": "k8s.io/apiserver/pkg/storage/etcd3",
      "Rev": "8e3f903391beb559245374c77ef3e3260c5a60fd"
    },
    {
      "ImportPath": "k8s.io/apiserver/pkg/storage/etcd3/preflight",
      "Rev": "8e3f903391beb559245374c77ef3e3260c5a60fd"
    },
    {
      "ImportPath": "k8s.io/apiserver/pkg/storage/names",
      "Rev": "8e3f903391beb559245374c77ef3e3260c5a60fd"
    },
    {
      "ImportPath": "k8s.io/apiserver/pkg/storage/storagebackend",
      "Rev": "8e3f903391beb559245374c77ef3e3260c5a60fd"
    },
    {
      "ImportPath": "k8s.io/apiserver/pkg/storage/storagebackend/factory",
      "Rev": "8e3f903391beb559245374c77ef3e3260c5a60fd"
    },
    {
      "ImportPath": "k8s.io/apiserver/pkg/storage/value",
      "Rev": "8e3f903391beb559245374c77ef3e3260c5a60fd"
    },
    {
      "ImportPath": "k8s.io/apiserver/pkg/util/feature",
      "Rev": "8e3f903391beb559245374c77ef3e3260c5a60fd"
    },
    {
      "ImportPath": "k8s.io/apiserver/pkg/util/flag",
      "Rev": "8e3f903391beb559245374c77ef3e3260c5a60fd"
    },
    {
      "ImportPath": "k8s.io/apiserver/pkg/util/flushwriter",
      "Rev": "8e3f903391beb559245374c77ef3e3260c5a60fd"
    },
    {
      "ImportPath": "k8s.io/apiserver/pkg/util/logs",
      "Rev": "8e3f903391beb559245374c77ef3e3260c5a60fd"
    },
    {
      "ImportPath": "k8s.io/apiserver/pkg/util/proxy",
      "Rev": "8e3f903391beb559245374c77ef3e3260c5a60fd"
    },
    {
      "ImportPath": "k8s.io/apiserver/pkg/util/trace",
      "Rev": "8e3f903391beb559245374c77ef3e3260c5a60fd"
    },
    {
      "ImportPath": "k8s.io/apiserver/pkg/util/webhook",
      "Rev": "8e3f903391beb559245374c77ef3e3260c5a60fd"
    },
    {
      "ImportPath": "k8s.io/apiserver/pkg/util/wsstream",
      "Rev": "8e3f903391beb559245374c77ef3e3260c5a60fd"
    },
    {
      "ImportPath": "k8s.io/apiserver/plugin/pkg/audit/log",
      "Rev": "8e3f903391beb559245374c77ef3e3260c5a60fd"
    },
    {
      "ImportPath": "k8s.io/apiserver/plugin/pkg/audit/webhook",
      "Rev": "8e3f903391beb559245374c77ef3e3260c5a60fd"
    },
    {
      "ImportPath": "k8s.io/apiserver/plugin/pkg/authenticator/token/webhook",
      "Rev": "8e3f903391beb559245374c77ef3e3260c5a60fd"
    },
    {
      "ImportPath": "k8s.io/apiserver/plugin/pkg/authorizer/webhook",
      "Rev": "8e3f903391beb559245374c77ef3e3260c5a60fd"
    },
    {
      "ImportPath": "k8s.io/client-go/discovery",
      "Rev": "48c8058911b724af386291e74df027fa596d2f4c"
    },
    {
      "ImportPath": "k8s.io/client-go/discovery/fake",
      "Rev": "48c8058911b724af386291e74df027fa596d2f4c"
    },
    {
      "ImportPath": "k8s.io/client-go/informers",
      "Rev": "48c8058911b724af386291e74df027fa596d2f4c"
    },
    {
      "ImportPath": "k8s.io/client-go/informers/admissionregistration",
      "Rev": "48c8058911b724af386291e74df027fa596d2f4c"
    },
    {
      "ImportPath": "k8s.io/client-go/informers/admissionregistration/v1alpha1",
      "Rev": "48c8058911b724af386291e74df027fa596d2f4c"
    },
    {
      "ImportPath": "k8s.io/client-go/informers/apps",
      "Rev": "48c8058911b724af386291e74df027fa596d2f4c"
    },
    {
      "ImportPath": "k8s.io/client-go/informers/apps/v1beta1",
      "Rev": "48c8058911b724af386291e74df027fa596d2f4c"
    },
    {
      "ImportPath": "k8s.io/client-go/informers/apps/v1beta2",
      "Rev": "48c8058911b724af386291e74df027fa596d2f4c"
    },
    {
      "ImportPath": "k8s.io/client-go/informers/autoscaling",
      "Rev": "48c8058911b724af386291e74df027fa596d2f4c"
    },
    {
      "ImportPath": "k8s.io/client-go/informers/autoscaling/v1",
      "Rev": "48c8058911b724af386291e74df027fa596d2f4c"
    },
    {
      "ImportPath": "k8s.io/client-go/informers/autoscaling/v2beta1",
      "Rev": "48c8058911b724af386291e74df027fa596d2f4c"
    },
    {
      "ImportPath": "k8s.io/client-go/informers/batch",
      "Rev": "48c8058911b724af386291e74df027fa596d2f4c"
    },
    {
      "ImportPath": "k8s.io/client-go/informers/batch/v1",
      "Rev": "48c8058911b724af386291e74df027fa596d2f4c"
    },
    {
      "ImportPath": "k8s.io/client-go/informers/batch/v1beta1",
      "Rev": "48c8058911b724af386291e74df027fa596d2f4c"
    },
    {
      "ImportPath": "k8s.io/client-go/informers/batch/v2alpha1",
      "Rev": "48c8058911b724af386291e74df027fa596d2f4c"
    },
    {
      "ImportPath": "k8s.io/client-go/informers/certificates",
      "Rev": "48c8058911b724af386291e74df027fa596d2f4c"
    },
    {
      "ImportPath": "k8s.io/client-go/informers/certificates/v1beta1",
      "Rev": "48c8058911b724af386291e74df027fa596d2f4c"
    },
    {
      "ImportPath": "k8s.io/client-go/informers/core",
      "Rev": "48c8058911b724af386291e74df027fa596d2f4c"
    },
    {
      "ImportPath": "k8s.io/client-go/informers/core/v1",
      "Rev": "48c8058911b724af386291e74df027fa596d2f4c"
    },
    {
      "ImportPath": "k8s.io/client-go/informers/extensions",
      "Rev": "48c8058911b724af386291e74df027fa596d2f4c"
    },
    {
      "ImportPath": "k8s.io/client-go/informers/extensions/v1beta1",
      "Rev": "48c8058911b724af386291e74df027fa596d2f4c"
    },
    {
      "ImportPath": "k8s.io/client-go/informers/internalinterfaces",
      "Rev": "48c8058911b724af386291e74df027fa596d2f4c"
    },
    {
      "ImportPath": "k8s.io/client-go/informers/networking",
      "Rev": "48c8058911b724af386291e74df027fa596d2f4c"
    },
    {
      "ImportPath": "k8s.io/client-go/informers/networking/v1",
      "Rev": "48c8058911b724af386291e74df027fa596d2f4c"
    },
    {
      "ImportPath": "k8s.io/client-go/informers/policy",
      "Rev": "48c8058911b724af386291e74df027fa596d2f4c"
    },
    {
      "ImportPath": "k8s.io/client-go/informers/policy/v1beta1",
      "Rev": "48c8058911b724af386291e74df027fa596d2f4c"
    },
    {
      "ImportPath": "k8s.io/client-go/informers/rbac",
      "Rev": "48c8058911b724af386291e74df027fa596d2f4c"
    },
    {
      "ImportPath": "k8s.io/client-go/informers/rbac/v1",
      "Rev": "48c8058911b724af386291e74df027fa596d2f4c"
    },
    {
      "ImportPath": "k8s.io/client-go/informers/rbac/v1alpha1",
      "Rev": "48c8058911b724af386291e74df027fa596d2f4c"
    },
    {
      "ImportPath": "k8s.io/client-go/informers/rbac/v1beta1",
      "Rev": "48c8058911b724af386291e74df027fa596d2f4c"
    },
    {
      "ImportPath": "k8s.io/client-go/informers/scheduling",
      "Rev": "48c8058911b724af386291e74df027fa596d2f4c"
    },
    {
      "ImportPath": "k8s.io/client-go/informers/scheduling/v1alpha1",
      "Rev": "48c8058911b724af386291e74df027fa596d2f4c"
    },
    {
      "ImportPath": "k8s.io/client-go/informers/settings",
      "Rev": "48c8058911b724af386291e74df027fa596d2f4c"
    },
    {
      "ImportPath": "k8s.io/client-go/informers/settings/v1alpha1",
      "Rev": "48c8058911b724af386291e74df027fa596d2f4c"
    },
    {
      "ImportPath": "k8s.io/client-go/informers/storage",
      "Rev": "48c8058911b724af386291e74df027fa596d2f4c"
    },
    {
      "ImportPath": "k8s.io/client-go/informers/storage/v1",
      "Rev": "48c8058911b724af386291e74df027fa596d2f4c"
    },
    {
      "ImportPath": "k8s.io/client-go/informers/storage/v1beta1",
      "Rev": "48c8058911b724af386291e74df027fa596d2f4c"
    },
    {
      "ImportPath": "k8s.io/client-go/kubernetes",
      "Rev": "48c8058911b724af386291e74df027fa596d2f4c"
    },
    {
      "ImportPath": "k8s.io/client-go/kubernetes/scheme",
      "Rev": "48c8058911b724af386291e74df027fa596d2f4c"
    },
    {
      "ImportPath": "k8s.io/client-go/kubernetes/typed/admissionregistration/v1alpha1",
      "Rev": "48c8058911b724af386291e74df027fa596d2f4c"
    },
    {
      "ImportPath": "k8s.io/client-go/kubernetes/typed/apps/v1beta1",
      "Rev": "48c8058911b724af386291e74df027fa596d2f4c"
    },
    {
      "ImportPath": "k8s.io/client-go/kubernetes/typed/apps/v1beta2",
      "Rev": "48c8058911b724af386291e74df027fa596d2f4c"
    },
    {
      "ImportPath": "k8s.io/client-go/kubernetes/typed/authentication/v1",
      "Rev": "48c8058911b724af386291e74df027fa596d2f4c"
    },
    {
      "ImportPath": "k8s.io/client-go/kubernetes/typed/authentication/v1beta1",
      "Rev": "48c8058911b724af386291e74df027fa596d2f4c"
    },
    {
      "ImportPath": "k8s.io/client-go/kubernetes/typed/authorization/v1",
      "Rev": "48c8058911b724af386291e74df027fa596d2f4c"
    },
    {
      "ImportPath": "k8s.io/client-go/kubernetes/typed/authorization/v1beta1",
      "Rev": "48c8058911b724af386291e74df027fa596d2f4c"
    },
    {
      "ImportPath": "k8s.io/client-go/kubernetes/typed/autoscaling/v1",
      "Rev": "48c8058911b724af386291e74df027fa596d2f4c"
    },
    {
      "ImportPath": "k8s.io/client-go/kubernetes/typed/autoscaling/v2beta1",
      "Rev": "48c8058911b724af386291e74df027fa596d2f4c"
    },
    {
      "ImportPath": "k8s.io/client-go/kubernetes/typed/batch/v1",
      "Rev": "48c8058911b724af386291e74df027fa596d2f4c"
    },
    {
      "ImportPath": "k8s.io/client-go/kubernetes/typed/batch/v1beta1",
      "Rev": "48c8058911b724af386291e74df027fa596d2f4c"
    },
    {
      "ImportPath": "k8s.io/client-go/kubernetes/typed/batch/v2alpha1",
      "Rev": "48c8058911b724af386291e74df027fa596d2f4c"
    },
    {
      "ImportPath": "k8s.io/client-go/kubernetes/typed/certificates/v1beta1",
      "Rev": "48c8058911b724af386291e74df027fa596d2f4c"
    },
    {
      "ImportPath": "k8s.io/client-go/kubernetes/typed/core/v1",
      "Rev": "48c8058911b724af386291e74df027fa596d2f4c"
    },
    {
      "ImportPath": "k8s.io/client-go/kubernetes/typed/extensions/v1beta1",
      "Rev": "48c8058911b724af386291e74df027fa596d2f4c"
    },
    {
      "ImportPath": "k8s.io/client-go/kubernetes/typed/networking/v1",
      "Rev": "48c8058911b724af386291e74df027fa596d2f4c"
    },
    {
      "ImportPath": "k8s.io/client-go/kubernetes/typed/policy/v1beta1",
      "Rev": "48c8058911b724af386291e74df027fa596d2f4c"
    },
    {
      "ImportPath": "k8s.io/client-go/kubernetes/typed/rbac/v1",
      "Rev": "48c8058911b724af386291e74df027fa596d2f4c"
    },
    {
      "ImportPath": "k8s.io/client-go/kubernetes/typed/rbac/v1alpha1",
      "Rev": "48c8058911b724af386291e74df027fa596d2f4c"
    },
    {
      "ImportPath": "k8s.io/client-go/kubernetes/typed/rbac/v1beta1",
      "Rev": "48c8058911b724af386291e74df027fa596d2f4c"
    },
    {
      "ImportPath": "k8s.io/client-go/kubernetes/typed/scheduling/v1alpha1",
      "Rev": "48c8058911b724af386291e74df027fa596d2f4c"
    },
    {
      "ImportPath": "k8s.io/client-go/kubernetes/typed/settings/v1alpha1",
      "Rev": "48c8058911b724af386291e74df027fa596d2f4c"
    },
    {
      "ImportPath": "k8s.io/client-go/kubernetes/typed/storage/v1",
      "Rev": "48c8058911b724af386291e74df027fa596d2f4c"
    },
    {
      "ImportPath": "k8s.io/client-go/kubernetes/typed/storage/v1beta1",
      "Rev": "48c8058911b724af386291e74df027fa596d2f4c"
    },
    {
      "ImportPath": "k8s.io/client-go/listers/admissionregistration/v1alpha1",
      "Rev": "48c8058911b724af386291e74df027fa596d2f4c"
    },
    {
      "ImportPath": "k8s.io/client-go/listers/apps/v1beta1",
      "Rev": "48c8058911b724af386291e74df027fa596d2f4c"
    },
    {
      "ImportPath": "k8s.io/client-go/listers/apps/v1beta2",
      "Rev": "48c8058911b724af386291e74df027fa596d2f4c"
    },
    {
      "ImportPath": "k8s.io/client-go/listers/autoscaling/v1",
      "Rev": "48c8058911b724af386291e74df027fa596d2f4c"
    },
    {
      "ImportPath": "k8s.io/client-go/listers/autoscaling/v2beta1",
      "Rev": "48c8058911b724af386291e74df027fa596d2f4c"
    },
    {
      "ImportPath": "k8s.io/client-go/listers/batch/v1",
      "Rev": "48c8058911b724af386291e74df027fa596d2f4c"
    },
    {
      "ImportPath": "k8s.io/client-go/listers/batch/v1beta1",
      "Rev": "48c8058911b724af386291e74df027fa596d2f4c"
    },
    {
      "ImportPath": "k8s.io/client-go/listers/batch/v2alpha1",
      "Rev": "48c8058911b724af386291e74df027fa596d2f4c"
    },
    {
      "ImportPath": "k8s.io/client-go/listers/certificates/v1beta1",
      "Rev": "48c8058911b724af386291e74df027fa596d2f4c"
    },
    {
      "ImportPath": "k8s.io/client-go/listers/core/v1",
      "Rev": "48c8058911b724af386291e74df027fa596d2f4c"
    },
    {
      "ImportPath": "k8s.io/client-go/listers/extensions/v1beta1",
      "Rev": "48c8058911b724af386291e74df027fa596d2f4c"
    },
    {
      "ImportPath": "k8s.io/client-go/listers/networking/v1",
      "Rev": "48c8058911b724af386291e74df027fa596d2f4c"
    },
    {
      "ImportPath": "k8s.io/client-go/listers/policy/v1beta1",
      "Rev": "48c8058911b724af386291e74df027fa596d2f4c"
    },
    {
      "ImportPath": "k8s.io/client-go/listers/rbac/v1",
      "Rev": "48c8058911b724af386291e74df027fa596d2f4c"
    },
    {
      "ImportPath": "k8s.io/client-go/listers/rbac/v1alpha1",
      "Rev": "48c8058911b724af386291e74df027fa596d2f4c"
    },
    {
      "ImportPath": "k8s.io/client-go/listers/rbac/v1beta1",
      "Rev": "48c8058911b724af386291e74df027fa596d2f4c"
    },
    {
      "ImportPath": "k8s.io/client-go/listers/scheduling/v1alpha1",
      "Rev": "48c8058911b724af386291e74df027fa596d2f4c"
    },
    {
      "ImportPath": "k8s.io/client-go/listers/settings/v1alpha1",
      "Rev": "48c8058911b724af386291e74df027fa596d2f4c"
    },
    {
      "ImportPath": "k8s.io/client-go/listers/storage/v1",
      "Rev": "48c8058911b724af386291e74df027fa596d2f4c"
    },
    {
      "ImportPath": "k8s.io/client-go/listers/storage/v1beta1",
      "Rev": "48c8058911b724af386291e74df027fa596d2f4c"
    },
    {
      "ImportPath": "k8s.io/client-go/pkg/version",
      "Rev": "48c8058911b724af386291e74df027fa596d2f4c"
    },
    {
      "ImportPath": "k8s.io/client-go/rest",
      "Rev": "48c8058911b724af386291e74df027fa596d2f4c"
    },
    {
      "ImportPath": "k8s.io/client-go/rest/watch",
      "Rev": "48c8058911b724af386291e74df027fa596d2f4c"
    },
    {
      "ImportPath": "k8s.io/client-go/testing",
      "Rev": "48c8058911b724af386291e74df027fa596d2f4c"
    },
    {
      "ImportPath": "k8s.io/client-go/tools/auth",
      "Rev": "48c8058911b724af386291e74df027fa596d2f4c"
    },
    {
      "ImportPath": "k8s.io/client-go/tools/cache",
      "Rev": "48c8058911b724af386291e74df027fa596d2f4c"
    },
    {
      "ImportPath": "k8s.io/client-go/tools/clientcmd",
      "Rev": "48c8058911b724af386291e74df027fa596d2f4c"
    },
    {
      "ImportPath": "k8s.io/client-go/tools/clientcmd/api",
      "Rev": "48c8058911b724af386291e74df027fa596d2f4c"
    },
    {
      "ImportPath": "k8s.io/client-go/tools/clientcmd/api/latest",
      "Rev": "48c8058911b724af386291e74df027fa596d2f4c"
    },
    {
      "ImportPath": "k8s.io/client-go/tools/clientcmd/api/v1",
      "Rev": "48c8058911b724af386291e74df027fa596d2f4c"
    },
    {
      "ImportPath": "k8s.io/client-go/tools/metrics",
      "Rev": "48c8058911b724af386291e74df027fa596d2f4c"
    },
    {
      "ImportPath": "k8s.io/client-go/tools/pager",
      "Rev": "48c8058911b724af386291e74df027fa596d2f4c"
    },
    {
      "ImportPath": "k8s.io/client-go/tools/reference",
      "Rev": "48c8058911b724af386291e74df027fa596d2f4c"
    },
    {
      "ImportPath": "k8s.io/client-go/transport",
      "Rev": "48c8058911b724af386291e74df027fa596d2f4c"
    },
    {
      "ImportPath": "k8s.io/client-go/util/cert",
      "Rev": "48c8058911b724af386291e74df027fa596d2f4c"
    },
    {
      "ImportPath": "k8s.io/client-go/util/flowcontrol",
      "Rev": "48c8058911b724af386291e74df027fa596d2f4c"
    },
    {
      "ImportPath": "k8s.io/client-go/util/homedir",
      "Rev": "48c8058911b724af386291e74df027fa596d2f4c"
    },
    {
      "ImportPath": "k8s.io/client-go/util/integer",
      "Rev": "48c8058911b724af386291e74df027fa596d2f4c"
    },
    {
      "ImportPath": "k8s.io/client-go/util/workqueue",
      "Rev": "48c8058911b724af386291e74df027fa596d2f4c"
>>>>>>> e4e72c75
    },
    {
      "ImportPath": "k8s.io/kube-openapi/pkg/aggregator",
      "Rev": "80f07ef71bb4f781233c65aa8d0369e4ecafab87"
    },
    {
      "ImportPath": "k8s.io/kube-openapi/pkg/builder",
      "Rev": "80f07ef71bb4f781233c65aa8d0369e4ecafab87"
    },
    {
      "ImportPath": "k8s.io/kube-openapi/pkg/common",
      "Rev": "80f07ef71bb4f781233c65aa8d0369e4ecafab87"
    },
    {
      "ImportPath": "k8s.io/kube-openapi/pkg/handler",
      "Rev": "80f07ef71bb4f781233c65aa8d0369e4ecafab87"
    },
    {
      "ImportPath": "k8s.io/kube-openapi/pkg/util",
      "Rev": "80f07ef71bb4f781233c65aa8d0369e4ecafab87"
    }
  ]
}<|MERGE_RESOLUTION|>--- conflicted
+++ resolved
@@ -488,2035 +488,1019 @@
     },
     {
       "ImportPath": "k8s.io/api/admissionregistration/v1alpha1",
-<<<<<<< HEAD
-      "Rev": "07b4b4eaaae3ae86db8b37558fb20a61933ea428"
+      "Rev": "e6efbd0b1d6e322880d7269250f6d3a29536e23f"
     },
     {
       "ImportPath": "k8s.io/api/apps/v1beta1",
-      "Rev": "07b4b4eaaae3ae86db8b37558fb20a61933ea428"
+      "Rev": "e6efbd0b1d6e322880d7269250f6d3a29536e23f"
     },
     {
       "ImportPath": "k8s.io/api/apps/v1beta2",
-      "Rev": "07b4b4eaaae3ae86db8b37558fb20a61933ea428"
+      "Rev": "e6efbd0b1d6e322880d7269250f6d3a29536e23f"
     },
     {
       "ImportPath": "k8s.io/api/authentication/v1",
-      "Rev": "07b4b4eaaae3ae86db8b37558fb20a61933ea428"
+      "Rev": "e6efbd0b1d6e322880d7269250f6d3a29536e23f"
     },
     {
       "ImportPath": "k8s.io/api/authentication/v1beta1",
-      "Rev": "07b4b4eaaae3ae86db8b37558fb20a61933ea428"
+      "Rev": "e6efbd0b1d6e322880d7269250f6d3a29536e23f"
     },
     {
       "ImportPath": "k8s.io/api/authorization/v1",
-      "Rev": "07b4b4eaaae3ae86db8b37558fb20a61933ea428"
+      "Rev": "e6efbd0b1d6e322880d7269250f6d3a29536e23f"
     },
     {
       "ImportPath": "k8s.io/api/authorization/v1beta1",
-      "Rev": "07b4b4eaaae3ae86db8b37558fb20a61933ea428"
+      "Rev": "e6efbd0b1d6e322880d7269250f6d3a29536e23f"
     },
     {
       "ImportPath": "k8s.io/api/autoscaling/v1",
-      "Rev": "07b4b4eaaae3ae86db8b37558fb20a61933ea428"
-    },
-    {
-      "ImportPath": "k8s.io/api/autoscaling/v2alpha1",
-      "Rev": "07b4b4eaaae3ae86db8b37558fb20a61933ea428"
+      "Rev": "e6efbd0b1d6e322880d7269250f6d3a29536e23f"
+    },
+    {
+      "ImportPath": "k8s.io/api/autoscaling/v2beta1",
+      "Rev": "e6efbd0b1d6e322880d7269250f6d3a29536e23f"
     },
     {
       "ImportPath": "k8s.io/api/batch/v1",
-      "Rev": "07b4b4eaaae3ae86db8b37558fb20a61933ea428"
+      "Rev": "e6efbd0b1d6e322880d7269250f6d3a29536e23f"
     },
     {
       "ImportPath": "k8s.io/api/batch/v1beta1",
-      "Rev": "07b4b4eaaae3ae86db8b37558fb20a61933ea428"
+      "Rev": "e6efbd0b1d6e322880d7269250f6d3a29536e23f"
     },
     {
       "ImportPath": "k8s.io/api/batch/v2alpha1",
-      "Rev": "07b4b4eaaae3ae86db8b37558fb20a61933ea428"
+      "Rev": "e6efbd0b1d6e322880d7269250f6d3a29536e23f"
     },
     {
       "ImportPath": "k8s.io/api/certificates/v1beta1",
-      "Rev": "07b4b4eaaae3ae86db8b37558fb20a61933ea428"
+      "Rev": "e6efbd0b1d6e322880d7269250f6d3a29536e23f"
     },
     {
       "ImportPath": "k8s.io/api/core/v1",
-      "Rev": "07b4b4eaaae3ae86db8b37558fb20a61933ea428"
+      "Rev": "e6efbd0b1d6e322880d7269250f6d3a29536e23f"
     },
     {
       "ImportPath": "k8s.io/api/extensions/v1beta1",
-      "Rev": "07b4b4eaaae3ae86db8b37558fb20a61933ea428"
+      "Rev": "e6efbd0b1d6e322880d7269250f6d3a29536e23f"
     },
     {
       "ImportPath": "k8s.io/api/networking/v1",
-      "Rev": "07b4b4eaaae3ae86db8b37558fb20a61933ea428"
+      "Rev": "e6efbd0b1d6e322880d7269250f6d3a29536e23f"
     },
     {
       "ImportPath": "k8s.io/api/policy/v1beta1",
-      "Rev": "07b4b4eaaae3ae86db8b37558fb20a61933ea428"
+      "Rev": "e6efbd0b1d6e322880d7269250f6d3a29536e23f"
     },
     {
       "ImportPath": "k8s.io/api/rbac/v1",
-      "Rev": "07b4b4eaaae3ae86db8b37558fb20a61933ea428"
+      "Rev": "e6efbd0b1d6e322880d7269250f6d3a29536e23f"
     },
     {
       "ImportPath": "k8s.io/api/rbac/v1alpha1",
-      "Rev": "07b4b4eaaae3ae86db8b37558fb20a61933ea428"
+      "Rev": "e6efbd0b1d6e322880d7269250f6d3a29536e23f"
     },
     {
       "ImportPath": "k8s.io/api/rbac/v1beta1",
-      "Rev": "07b4b4eaaae3ae86db8b37558fb20a61933ea428"
+      "Rev": "e6efbd0b1d6e322880d7269250f6d3a29536e23f"
     },
     {
       "ImportPath": "k8s.io/api/scheduling/v1alpha1",
-      "Rev": "07b4b4eaaae3ae86db8b37558fb20a61933ea428"
+      "Rev": "e6efbd0b1d6e322880d7269250f6d3a29536e23f"
     },
     {
       "ImportPath": "k8s.io/api/settings/v1alpha1",
-      "Rev": "07b4b4eaaae3ae86db8b37558fb20a61933ea428"
+      "Rev": "e6efbd0b1d6e322880d7269250f6d3a29536e23f"
     },
     {
       "ImportPath": "k8s.io/api/storage/v1",
-      "Rev": "07b4b4eaaae3ae86db8b37558fb20a61933ea428"
+      "Rev": "e6efbd0b1d6e322880d7269250f6d3a29536e23f"
     },
     {
       "ImportPath": "k8s.io/api/storage/v1beta1",
-      "Rev": "07b4b4eaaae3ae86db8b37558fb20a61933ea428"
+      "Rev": "e6efbd0b1d6e322880d7269250f6d3a29536e23f"
     },
     {
       "ImportPath": "k8s.io/apimachinery/pkg/api/equality",
-      "Rev": "730a4627b4c0b4bcee16a2105a8b1decbcd21f5f"
+      "Rev": "76ee1d9c63d7fc57d31491f2989d72ff961403f3"
     },
     {
       "ImportPath": "k8s.io/apimachinery/pkg/api/errors",
-      "Rev": "730a4627b4c0b4bcee16a2105a8b1decbcd21f5f"
+      "Rev": "76ee1d9c63d7fc57d31491f2989d72ff961403f3"
     },
     {
       "ImportPath": "k8s.io/apimachinery/pkg/api/meta",
-      "Rev": "730a4627b4c0b4bcee16a2105a8b1decbcd21f5f"
+      "Rev": "76ee1d9c63d7fc57d31491f2989d72ff961403f3"
     },
     {
       "ImportPath": "k8s.io/apimachinery/pkg/api/resource",
-      "Rev": "730a4627b4c0b4bcee16a2105a8b1decbcd21f5f"
+      "Rev": "76ee1d9c63d7fc57d31491f2989d72ff961403f3"
     },
     {
       "ImportPath": "k8s.io/apimachinery/pkg/api/validation",
-      "Rev": "730a4627b4c0b4bcee16a2105a8b1decbcd21f5f"
+      "Rev": "76ee1d9c63d7fc57d31491f2989d72ff961403f3"
     },
     {
       "ImportPath": "k8s.io/apimachinery/pkg/api/validation/path",
-      "Rev": "730a4627b4c0b4bcee16a2105a8b1decbcd21f5f"
+      "Rev": "76ee1d9c63d7fc57d31491f2989d72ff961403f3"
     },
     {
       "ImportPath": "k8s.io/apimachinery/pkg/apimachinery",
-      "Rev": "730a4627b4c0b4bcee16a2105a8b1decbcd21f5f"
+      "Rev": "76ee1d9c63d7fc57d31491f2989d72ff961403f3"
     },
     {
       "ImportPath": "k8s.io/apimachinery/pkg/apimachinery/announced",
-      "Rev": "730a4627b4c0b4bcee16a2105a8b1decbcd21f5f"
+      "Rev": "76ee1d9c63d7fc57d31491f2989d72ff961403f3"
     },
     {
       "ImportPath": "k8s.io/apimachinery/pkg/apimachinery/registered",
-      "Rev": "730a4627b4c0b4bcee16a2105a8b1decbcd21f5f"
+      "Rev": "76ee1d9c63d7fc57d31491f2989d72ff961403f3"
     },
     {
       "ImportPath": "k8s.io/apimachinery/pkg/apis/meta/internalversion",
-      "Rev": "730a4627b4c0b4bcee16a2105a8b1decbcd21f5f"
+      "Rev": "76ee1d9c63d7fc57d31491f2989d72ff961403f3"
     },
     {
       "ImportPath": "k8s.io/apimachinery/pkg/apis/meta/v1",
-      "Rev": "730a4627b4c0b4bcee16a2105a8b1decbcd21f5f"
+      "Rev": "76ee1d9c63d7fc57d31491f2989d72ff961403f3"
     },
     {
       "ImportPath": "k8s.io/apimachinery/pkg/apis/meta/v1/unstructured",
-      "Rev": "730a4627b4c0b4bcee16a2105a8b1decbcd21f5f"
+      "Rev": "76ee1d9c63d7fc57d31491f2989d72ff961403f3"
     },
     {
       "ImportPath": "k8s.io/apimachinery/pkg/apis/meta/v1/validation",
-      "Rev": "730a4627b4c0b4bcee16a2105a8b1decbcd21f5f"
+      "Rev": "76ee1d9c63d7fc57d31491f2989d72ff961403f3"
     },
     {
       "ImportPath": "k8s.io/apimachinery/pkg/apis/meta/v1alpha1",
-      "Rev": "730a4627b4c0b4bcee16a2105a8b1decbcd21f5f"
+      "Rev": "76ee1d9c63d7fc57d31491f2989d72ff961403f3"
     },
     {
       "ImportPath": "k8s.io/apimachinery/pkg/conversion",
-      "Rev": "730a4627b4c0b4bcee16a2105a8b1decbcd21f5f"
+      "Rev": "76ee1d9c63d7fc57d31491f2989d72ff961403f3"
     },
     {
       "ImportPath": "k8s.io/apimachinery/pkg/conversion/queryparams",
-      "Rev": "730a4627b4c0b4bcee16a2105a8b1decbcd21f5f"
+      "Rev": "76ee1d9c63d7fc57d31491f2989d72ff961403f3"
     },
     {
       "ImportPath": "k8s.io/apimachinery/pkg/conversion/unstructured",
-      "Rev": "730a4627b4c0b4bcee16a2105a8b1decbcd21f5f"
+      "Rev": "76ee1d9c63d7fc57d31491f2989d72ff961403f3"
     },
     {
       "ImportPath": "k8s.io/apimachinery/pkg/fields",
-      "Rev": "730a4627b4c0b4bcee16a2105a8b1decbcd21f5f"
+      "Rev": "76ee1d9c63d7fc57d31491f2989d72ff961403f3"
     },
     {
       "ImportPath": "k8s.io/apimachinery/pkg/labels",
-      "Rev": "730a4627b4c0b4bcee16a2105a8b1decbcd21f5f"
+      "Rev": "76ee1d9c63d7fc57d31491f2989d72ff961403f3"
     },
     {
       "ImportPath": "k8s.io/apimachinery/pkg/runtime",
-      "Rev": "730a4627b4c0b4bcee16a2105a8b1decbcd21f5f"
+      "Rev": "76ee1d9c63d7fc57d31491f2989d72ff961403f3"
     },
     {
       "ImportPath": "k8s.io/apimachinery/pkg/runtime/schema",
-      "Rev": "730a4627b4c0b4bcee16a2105a8b1decbcd21f5f"
+      "Rev": "76ee1d9c63d7fc57d31491f2989d72ff961403f3"
     },
     {
       "ImportPath": "k8s.io/apimachinery/pkg/runtime/serializer",
-      "Rev": "730a4627b4c0b4bcee16a2105a8b1decbcd21f5f"
+      "Rev": "76ee1d9c63d7fc57d31491f2989d72ff961403f3"
     },
     {
       "ImportPath": "k8s.io/apimachinery/pkg/runtime/serializer/json",
-      "Rev": "730a4627b4c0b4bcee16a2105a8b1decbcd21f5f"
+      "Rev": "76ee1d9c63d7fc57d31491f2989d72ff961403f3"
     },
     {
       "ImportPath": "k8s.io/apimachinery/pkg/runtime/serializer/protobuf",
-      "Rev": "730a4627b4c0b4bcee16a2105a8b1decbcd21f5f"
+      "Rev": "76ee1d9c63d7fc57d31491f2989d72ff961403f3"
     },
     {
       "ImportPath": "k8s.io/apimachinery/pkg/runtime/serializer/recognizer",
-      "Rev": "730a4627b4c0b4bcee16a2105a8b1decbcd21f5f"
+      "Rev": "76ee1d9c63d7fc57d31491f2989d72ff961403f3"
     },
     {
       "ImportPath": "k8s.io/apimachinery/pkg/runtime/serializer/streaming",
-      "Rev": "730a4627b4c0b4bcee16a2105a8b1decbcd21f5f"
+      "Rev": "76ee1d9c63d7fc57d31491f2989d72ff961403f3"
     },
     {
       "ImportPath": "k8s.io/apimachinery/pkg/runtime/serializer/versioning",
-      "Rev": "730a4627b4c0b4bcee16a2105a8b1decbcd21f5f"
+      "Rev": "76ee1d9c63d7fc57d31491f2989d72ff961403f3"
     },
     {
       "ImportPath": "k8s.io/apimachinery/pkg/selection",
-      "Rev": "730a4627b4c0b4bcee16a2105a8b1decbcd21f5f"
+      "Rev": "76ee1d9c63d7fc57d31491f2989d72ff961403f3"
     },
     {
       "ImportPath": "k8s.io/apimachinery/pkg/types",
-      "Rev": "730a4627b4c0b4bcee16a2105a8b1decbcd21f5f"
+      "Rev": "76ee1d9c63d7fc57d31491f2989d72ff961403f3"
     },
     {
       "ImportPath": "k8s.io/apimachinery/pkg/util/cache",
-      "Rev": "730a4627b4c0b4bcee16a2105a8b1decbcd21f5f"
+      "Rev": "76ee1d9c63d7fc57d31491f2989d72ff961403f3"
     },
     {
       "ImportPath": "k8s.io/apimachinery/pkg/util/clock",
-      "Rev": "730a4627b4c0b4bcee16a2105a8b1decbcd21f5f"
+      "Rev": "76ee1d9c63d7fc57d31491f2989d72ff961403f3"
     },
     {
       "ImportPath": "k8s.io/apimachinery/pkg/util/diff",
-      "Rev": "730a4627b4c0b4bcee16a2105a8b1decbcd21f5f"
+      "Rev": "76ee1d9c63d7fc57d31491f2989d72ff961403f3"
     },
     {
       "ImportPath": "k8s.io/apimachinery/pkg/util/errors",
-      "Rev": "730a4627b4c0b4bcee16a2105a8b1decbcd21f5f"
+      "Rev": "76ee1d9c63d7fc57d31491f2989d72ff961403f3"
     },
     {
       "ImportPath": "k8s.io/apimachinery/pkg/util/framer",
-      "Rev": "730a4627b4c0b4bcee16a2105a8b1decbcd21f5f"
+      "Rev": "76ee1d9c63d7fc57d31491f2989d72ff961403f3"
     },
     {
       "ImportPath": "k8s.io/apimachinery/pkg/util/httpstream",
-      "Rev": "730a4627b4c0b4bcee16a2105a8b1decbcd21f5f"
+      "Rev": "76ee1d9c63d7fc57d31491f2989d72ff961403f3"
     },
     {
       "ImportPath": "k8s.io/apimachinery/pkg/util/httpstream/spdy",
-      "Rev": "730a4627b4c0b4bcee16a2105a8b1decbcd21f5f"
+      "Rev": "76ee1d9c63d7fc57d31491f2989d72ff961403f3"
     },
     {
       "ImportPath": "k8s.io/apimachinery/pkg/util/intstr",
-      "Rev": "730a4627b4c0b4bcee16a2105a8b1decbcd21f5f"
+      "Rev": "76ee1d9c63d7fc57d31491f2989d72ff961403f3"
     },
     {
       "ImportPath": "k8s.io/apimachinery/pkg/util/json",
-      "Rev": "730a4627b4c0b4bcee16a2105a8b1decbcd21f5f"
+      "Rev": "76ee1d9c63d7fc57d31491f2989d72ff961403f3"
     },
     {
       "ImportPath": "k8s.io/apimachinery/pkg/util/mergepatch",
-      "Rev": "730a4627b4c0b4bcee16a2105a8b1decbcd21f5f"
+      "Rev": "76ee1d9c63d7fc57d31491f2989d72ff961403f3"
     },
     {
       "ImportPath": "k8s.io/apimachinery/pkg/util/net",
-      "Rev": "730a4627b4c0b4bcee16a2105a8b1decbcd21f5f"
+      "Rev": "76ee1d9c63d7fc57d31491f2989d72ff961403f3"
     },
     {
       "ImportPath": "k8s.io/apimachinery/pkg/util/proxy",
-      "Rev": "730a4627b4c0b4bcee16a2105a8b1decbcd21f5f"
+      "Rev": "76ee1d9c63d7fc57d31491f2989d72ff961403f3"
     },
     {
       "ImportPath": "k8s.io/apimachinery/pkg/util/rand",
-      "Rev": "730a4627b4c0b4bcee16a2105a8b1decbcd21f5f"
+      "Rev": "76ee1d9c63d7fc57d31491f2989d72ff961403f3"
     },
     {
       "ImportPath": "k8s.io/apimachinery/pkg/util/runtime",
-      "Rev": "730a4627b4c0b4bcee16a2105a8b1decbcd21f5f"
+      "Rev": "76ee1d9c63d7fc57d31491f2989d72ff961403f3"
     },
     {
       "ImportPath": "k8s.io/apimachinery/pkg/util/sets",
-      "Rev": "730a4627b4c0b4bcee16a2105a8b1decbcd21f5f"
+      "Rev": "76ee1d9c63d7fc57d31491f2989d72ff961403f3"
     },
     {
       "ImportPath": "k8s.io/apimachinery/pkg/util/strategicpatch",
-      "Rev": "730a4627b4c0b4bcee16a2105a8b1decbcd21f5f"
+      "Rev": "76ee1d9c63d7fc57d31491f2989d72ff961403f3"
     },
     {
       "ImportPath": "k8s.io/apimachinery/pkg/util/uuid",
-      "Rev": "730a4627b4c0b4bcee16a2105a8b1decbcd21f5f"
+      "Rev": "76ee1d9c63d7fc57d31491f2989d72ff961403f3"
     },
     {
       "ImportPath": "k8s.io/apimachinery/pkg/util/validation",
-      "Rev": "730a4627b4c0b4bcee16a2105a8b1decbcd21f5f"
+      "Rev": "76ee1d9c63d7fc57d31491f2989d72ff961403f3"
     },
     {
       "ImportPath": "k8s.io/apimachinery/pkg/util/validation/field",
-      "Rev": "730a4627b4c0b4bcee16a2105a8b1decbcd21f5f"
+      "Rev": "76ee1d9c63d7fc57d31491f2989d72ff961403f3"
     },
     {
       "ImportPath": "k8s.io/apimachinery/pkg/util/wait",
-      "Rev": "730a4627b4c0b4bcee16a2105a8b1decbcd21f5f"
+      "Rev": "76ee1d9c63d7fc57d31491f2989d72ff961403f3"
     },
     {
       "ImportPath": "k8s.io/apimachinery/pkg/util/yaml",
-      "Rev": "730a4627b4c0b4bcee16a2105a8b1decbcd21f5f"
+      "Rev": "76ee1d9c63d7fc57d31491f2989d72ff961403f3"
     },
     {
       "ImportPath": "k8s.io/apimachinery/pkg/version",
-      "Rev": "730a4627b4c0b4bcee16a2105a8b1decbcd21f5f"
+      "Rev": "76ee1d9c63d7fc57d31491f2989d72ff961403f3"
     },
     {
       "ImportPath": "k8s.io/apimachinery/pkg/watch",
-      "Rev": "730a4627b4c0b4bcee16a2105a8b1decbcd21f5f"
+      "Rev": "76ee1d9c63d7fc57d31491f2989d72ff961403f3"
     },
     {
       "ImportPath": "k8s.io/apimachinery/third_party/forked/golang/json",
-      "Rev": "730a4627b4c0b4bcee16a2105a8b1decbcd21f5f"
+      "Rev": "76ee1d9c63d7fc57d31491f2989d72ff961403f3"
     },
     {
       "ImportPath": "k8s.io/apimachinery/third_party/forked/golang/netutil",
-      "Rev": "730a4627b4c0b4bcee16a2105a8b1decbcd21f5f"
+      "Rev": "76ee1d9c63d7fc57d31491f2989d72ff961403f3"
     },
     {
       "ImportPath": "k8s.io/apimachinery/third_party/forked/golang/reflect",
-      "Rev": "730a4627b4c0b4bcee16a2105a8b1decbcd21f5f"
+      "Rev": "76ee1d9c63d7fc57d31491f2989d72ff961403f3"
     },
     {
       "ImportPath": "k8s.io/apiserver/pkg/admission",
-      "Rev": "c30cb756cdf1a3458f6bf10b2d05714588dabdb4"
+      "Rev": "6bfd373e50c1c0e026712b4d8c809241eb7da87a"
     },
     {
       "ImportPath": "k8s.io/apiserver/pkg/admission/initializer",
-      "Rev": "c30cb756cdf1a3458f6bf10b2d05714588dabdb4"
+      "Rev": "6bfd373e50c1c0e026712b4d8c809241eb7da87a"
     },
     {
       "ImportPath": "k8s.io/apiserver/pkg/admission/plugin/namespace/lifecycle",
-      "Rev": "c30cb756cdf1a3458f6bf10b2d05714588dabdb4"
+      "Rev": "6bfd373e50c1c0e026712b4d8c809241eb7da87a"
     },
     {
       "ImportPath": "k8s.io/apiserver/pkg/apis/apiserver",
-      "Rev": "c30cb756cdf1a3458f6bf10b2d05714588dabdb4"
+      "Rev": "6bfd373e50c1c0e026712b4d8c809241eb7da87a"
     },
     {
       "ImportPath": "k8s.io/apiserver/pkg/apis/apiserver/install",
-      "Rev": "c30cb756cdf1a3458f6bf10b2d05714588dabdb4"
+      "Rev": "6bfd373e50c1c0e026712b4d8c809241eb7da87a"
     },
     {
       "ImportPath": "k8s.io/apiserver/pkg/apis/apiserver/v1alpha1",
-      "Rev": "c30cb756cdf1a3458f6bf10b2d05714588dabdb4"
+      "Rev": "6bfd373e50c1c0e026712b4d8c809241eb7da87a"
     },
     {
       "ImportPath": "k8s.io/apiserver/pkg/apis/audit",
-      "Rev": "c30cb756cdf1a3458f6bf10b2d05714588dabdb4"
+      "Rev": "6bfd373e50c1c0e026712b4d8c809241eb7da87a"
     },
     {
       "ImportPath": "k8s.io/apiserver/pkg/apis/audit/install",
-      "Rev": "c30cb756cdf1a3458f6bf10b2d05714588dabdb4"
+      "Rev": "6bfd373e50c1c0e026712b4d8c809241eb7da87a"
     },
     {
       "ImportPath": "k8s.io/apiserver/pkg/apis/audit/v1alpha1",
-      "Rev": "c30cb756cdf1a3458f6bf10b2d05714588dabdb4"
+      "Rev": "6bfd373e50c1c0e026712b4d8c809241eb7da87a"
     },
     {
       "ImportPath": "k8s.io/apiserver/pkg/apis/audit/v1beta1",
-      "Rev": "c30cb756cdf1a3458f6bf10b2d05714588dabdb4"
+      "Rev": "6bfd373e50c1c0e026712b4d8c809241eb7da87a"
     },
     {
       "ImportPath": "k8s.io/apiserver/pkg/apis/audit/validation",
-      "Rev": "c30cb756cdf1a3458f6bf10b2d05714588dabdb4"
+      "Rev": "6bfd373e50c1c0e026712b4d8c809241eb7da87a"
     },
     {
       "ImportPath": "k8s.io/apiserver/pkg/audit",
-      "Rev": "c30cb756cdf1a3458f6bf10b2d05714588dabdb4"
+      "Rev": "6bfd373e50c1c0e026712b4d8c809241eb7da87a"
     },
     {
       "ImportPath": "k8s.io/apiserver/pkg/audit/policy",
-      "Rev": "c30cb756cdf1a3458f6bf10b2d05714588dabdb4"
+      "Rev": "6bfd373e50c1c0e026712b4d8c809241eb7da87a"
     },
     {
       "ImportPath": "k8s.io/apiserver/pkg/authentication/authenticator",
-      "Rev": "c30cb756cdf1a3458f6bf10b2d05714588dabdb4"
+      "Rev": "6bfd373e50c1c0e026712b4d8c809241eb7da87a"
     },
     {
       "ImportPath": "k8s.io/apiserver/pkg/authentication/authenticatorfactory",
-      "Rev": "c30cb756cdf1a3458f6bf10b2d05714588dabdb4"
+      "Rev": "6bfd373e50c1c0e026712b4d8c809241eb7da87a"
     },
     {
       "ImportPath": "k8s.io/apiserver/pkg/authentication/group",
-      "Rev": "c30cb756cdf1a3458f6bf10b2d05714588dabdb4"
+      "Rev": "6bfd373e50c1c0e026712b4d8c809241eb7da87a"
     },
     {
       "ImportPath": "k8s.io/apiserver/pkg/authentication/request/anonymous",
-      "Rev": "c30cb756cdf1a3458f6bf10b2d05714588dabdb4"
+      "Rev": "6bfd373e50c1c0e026712b4d8c809241eb7da87a"
     },
     {
       "ImportPath": "k8s.io/apiserver/pkg/authentication/request/bearertoken",
-      "Rev": "c30cb756cdf1a3458f6bf10b2d05714588dabdb4"
+      "Rev": "6bfd373e50c1c0e026712b4d8c809241eb7da87a"
     },
     {
       "ImportPath": "k8s.io/apiserver/pkg/authentication/request/headerrequest",
-      "Rev": "c30cb756cdf1a3458f6bf10b2d05714588dabdb4"
+      "Rev": "6bfd373e50c1c0e026712b4d8c809241eb7da87a"
     },
     {
       "ImportPath": "k8s.io/apiserver/pkg/authentication/request/union",
-      "Rev": "c30cb756cdf1a3458f6bf10b2d05714588dabdb4"
+      "Rev": "6bfd373e50c1c0e026712b4d8c809241eb7da87a"
     },
     {
       "ImportPath": "k8s.io/apiserver/pkg/authentication/request/websocket",
-      "Rev": "c30cb756cdf1a3458f6bf10b2d05714588dabdb4"
+      "Rev": "6bfd373e50c1c0e026712b4d8c809241eb7da87a"
     },
     {
       "ImportPath": "k8s.io/apiserver/pkg/authentication/request/x509",
-      "Rev": "c30cb756cdf1a3458f6bf10b2d05714588dabdb4"
+      "Rev": "6bfd373e50c1c0e026712b4d8c809241eb7da87a"
     },
     {
       "ImportPath": "k8s.io/apiserver/pkg/authentication/serviceaccount",
-      "Rev": "c30cb756cdf1a3458f6bf10b2d05714588dabdb4"
+      "Rev": "6bfd373e50c1c0e026712b4d8c809241eb7da87a"
     },
     {
       "ImportPath": "k8s.io/apiserver/pkg/authentication/token/tokenfile",
-      "Rev": "c30cb756cdf1a3458f6bf10b2d05714588dabdb4"
+      "Rev": "6bfd373e50c1c0e026712b4d8c809241eb7da87a"
     },
     {
       "ImportPath": "k8s.io/apiserver/pkg/authentication/user",
-      "Rev": "c30cb756cdf1a3458f6bf10b2d05714588dabdb4"
+      "Rev": "6bfd373e50c1c0e026712b4d8c809241eb7da87a"
     },
     {
       "ImportPath": "k8s.io/apiserver/pkg/authorization/authorizer",
-      "Rev": "c30cb756cdf1a3458f6bf10b2d05714588dabdb4"
+      "Rev": "6bfd373e50c1c0e026712b4d8c809241eb7da87a"
     },
     {
       "ImportPath": "k8s.io/apiserver/pkg/authorization/authorizerfactory",
-      "Rev": "c30cb756cdf1a3458f6bf10b2d05714588dabdb4"
+      "Rev": "6bfd373e50c1c0e026712b4d8c809241eb7da87a"
     },
     {
       "ImportPath": "k8s.io/apiserver/pkg/authorization/union",
-      "Rev": "c30cb756cdf1a3458f6bf10b2d05714588dabdb4"
+      "Rev": "6bfd373e50c1c0e026712b4d8c809241eb7da87a"
     },
     {
       "ImportPath": "k8s.io/apiserver/pkg/endpoints",
-      "Rev": "c30cb756cdf1a3458f6bf10b2d05714588dabdb4"
+      "Rev": "6bfd373e50c1c0e026712b4d8c809241eb7da87a"
     },
     {
       "ImportPath": "k8s.io/apiserver/pkg/endpoints/discovery",
-      "Rev": "c30cb756cdf1a3458f6bf10b2d05714588dabdb4"
+      "Rev": "6bfd373e50c1c0e026712b4d8c809241eb7da87a"
     },
     {
       "ImportPath": "k8s.io/apiserver/pkg/endpoints/filters",
-      "Rev": "c30cb756cdf1a3458f6bf10b2d05714588dabdb4"
+      "Rev": "6bfd373e50c1c0e026712b4d8c809241eb7da87a"
     },
     {
       "ImportPath": "k8s.io/apiserver/pkg/endpoints/handlers",
-      "Rev": "c30cb756cdf1a3458f6bf10b2d05714588dabdb4"
+      "Rev": "6bfd373e50c1c0e026712b4d8c809241eb7da87a"
     },
     {
       "ImportPath": "k8s.io/apiserver/pkg/endpoints/handlers/negotiation",
-      "Rev": "c30cb756cdf1a3458f6bf10b2d05714588dabdb4"
+      "Rev": "6bfd373e50c1c0e026712b4d8c809241eb7da87a"
     },
     {
       "ImportPath": "k8s.io/apiserver/pkg/endpoints/handlers/responsewriters",
-      "Rev": "c30cb756cdf1a3458f6bf10b2d05714588dabdb4"
+      "Rev": "6bfd373e50c1c0e026712b4d8c809241eb7da87a"
     },
     {
       "ImportPath": "k8s.io/apiserver/pkg/endpoints/metrics",
-      "Rev": "c30cb756cdf1a3458f6bf10b2d05714588dabdb4"
+      "Rev": "6bfd373e50c1c0e026712b4d8c809241eb7da87a"
     },
     {
       "ImportPath": "k8s.io/apiserver/pkg/endpoints/openapi",
-      "Rev": "c30cb756cdf1a3458f6bf10b2d05714588dabdb4"
+      "Rev": "6bfd373e50c1c0e026712b4d8c809241eb7da87a"
     },
     {
       "ImportPath": "k8s.io/apiserver/pkg/endpoints/request",
-      "Rev": "c30cb756cdf1a3458f6bf10b2d05714588dabdb4"
+      "Rev": "6bfd373e50c1c0e026712b4d8c809241eb7da87a"
     },
     {
       "ImportPath": "k8s.io/apiserver/pkg/features",
-      "Rev": "c30cb756cdf1a3458f6bf10b2d05714588dabdb4"
+      "Rev": "6bfd373e50c1c0e026712b4d8c809241eb7da87a"
     },
     {
       "ImportPath": "k8s.io/apiserver/pkg/registry/generic",
-      "Rev": "c30cb756cdf1a3458f6bf10b2d05714588dabdb4"
+      "Rev": "6bfd373e50c1c0e026712b4d8c809241eb7da87a"
     },
     {
       "ImportPath": "k8s.io/apiserver/pkg/registry/generic/registry",
-      "Rev": "c30cb756cdf1a3458f6bf10b2d05714588dabdb4"
+      "Rev": "6bfd373e50c1c0e026712b4d8c809241eb7da87a"
     },
     {
       "ImportPath": "k8s.io/apiserver/pkg/registry/rest",
-      "Rev": "c30cb756cdf1a3458f6bf10b2d05714588dabdb4"
+      "Rev": "6bfd373e50c1c0e026712b4d8c809241eb7da87a"
     },
     {
       "ImportPath": "k8s.io/apiserver/pkg/server",
-      "Rev": "c30cb756cdf1a3458f6bf10b2d05714588dabdb4"
+      "Rev": "6bfd373e50c1c0e026712b4d8c809241eb7da87a"
     },
     {
       "ImportPath": "k8s.io/apiserver/pkg/server/filters",
-      "Rev": "c30cb756cdf1a3458f6bf10b2d05714588dabdb4"
+      "Rev": "6bfd373e50c1c0e026712b4d8c809241eb7da87a"
     },
     {
       "ImportPath": "k8s.io/apiserver/pkg/server/healthz",
-      "Rev": "c30cb756cdf1a3458f6bf10b2d05714588dabdb4"
+      "Rev": "6bfd373e50c1c0e026712b4d8c809241eb7da87a"
     },
     {
       "ImportPath": "k8s.io/apiserver/pkg/server/httplog",
-      "Rev": "c30cb756cdf1a3458f6bf10b2d05714588dabdb4"
+      "Rev": "6bfd373e50c1c0e026712b4d8c809241eb7da87a"
     },
     {
       "ImportPath": "k8s.io/apiserver/pkg/server/mux",
-      "Rev": "c30cb756cdf1a3458f6bf10b2d05714588dabdb4"
+      "Rev": "6bfd373e50c1c0e026712b4d8c809241eb7da87a"
     },
     {
       "ImportPath": "k8s.io/apiserver/pkg/server/options",
-      "Rev": "c30cb756cdf1a3458f6bf10b2d05714588dabdb4"
+      "Rev": "6bfd373e50c1c0e026712b4d8c809241eb7da87a"
     },
     {
       "ImportPath": "k8s.io/apiserver/pkg/server/routes",
-      "Rev": "c30cb756cdf1a3458f6bf10b2d05714588dabdb4"
+      "Rev": "6bfd373e50c1c0e026712b4d8c809241eb7da87a"
     },
     {
       "ImportPath": "k8s.io/apiserver/pkg/server/routes/data/swagger",
-      "Rev": "c30cb756cdf1a3458f6bf10b2d05714588dabdb4"
+      "Rev": "6bfd373e50c1c0e026712b4d8c809241eb7da87a"
     },
     {
       "ImportPath": "k8s.io/apiserver/pkg/server/storage",
-      "Rev": "c30cb756cdf1a3458f6bf10b2d05714588dabdb4"
+      "Rev": "6bfd373e50c1c0e026712b4d8c809241eb7da87a"
     },
     {
       "ImportPath": "k8s.io/apiserver/pkg/storage",
-      "Rev": "c30cb756cdf1a3458f6bf10b2d05714588dabdb4"
+      "Rev": "6bfd373e50c1c0e026712b4d8c809241eb7da87a"
     },
     {
       "ImportPath": "k8s.io/apiserver/pkg/storage/errors",
-      "Rev": "c30cb756cdf1a3458f6bf10b2d05714588dabdb4"
+      "Rev": "6bfd373e50c1c0e026712b4d8c809241eb7da87a"
     },
     {
       "ImportPath": "k8s.io/apiserver/pkg/storage/etcd",
-      "Rev": "c30cb756cdf1a3458f6bf10b2d05714588dabdb4"
+      "Rev": "6bfd373e50c1c0e026712b4d8c809241eb7da87a"
     },
     {
       "ImportPath": "k8s.io/apiserver/pkg/storage/etcd/metrics",
-      "Rev": "c30cb756cdf1a3458f6bf10b2d05714588dabdb4"
+      "Rev": "6bfd373e50c1c0e026712b4d8c809241eb7da87a"
     },
     {
       "ImportPath": "k8s.io/apiserver/pkg/storage/etcd/util",
-      "Rev": "c30cb756cdf1a3458f6bf10b2d05714588dabdb4"
+      "Rev": "6bfd373e50c1c0e026712b4d8c809241eb7da87a"
     },
     {
       "ImportPath": "k8s.io/apiserver/pkg/storage/etcd3",
-      "Rev": "c30cb756cdf1a3458f6bf10b2d05714588dabdb4"
+      "Rev": "6bfd373e50c1c0e026712b4d8c809241eb7da87a"
     },
     {
       "ImportPath": "k8s.io/apiserver/pkg/storage/etcd3/preflight",
-      "Rev": "c30cb756cdf1a3458f6bf10b2d05714588dabdb4"
+      "Rev": "6bfd373e50c1c0e026712b4d8c809241eb7da87a"
     },
     {
       "ImportPath": "k8s.io/apiserver/pkg/storage/names",
-      "Rev": "c30cb756cdf1a3458f6bf10b2d05714588dabdb4"
+      "Rev": "6bfd373e50c1c0e026712b4d8c809241eb7da87a"
     },
     {
       "ImportPath": "k8s.io/apiserver/pkg/storage/storagebackend",
-      "Rev": "c30cb756cdf1a3458f6bf10b2d05714588dabdb4"
+      "Rev": "6bfd373e50c1c0e026712b4d8c809241eb7da87a"
     },
     {
       "ImportPath": "k8s.io/apiserver/pkg/storage/storagebackend/factory",
-      "Rev": "c30cb756cdf1a3458f6bf10b2d05714588dabdb4"
+      "Rev": "6bfd373e50c1c0e026712b4d8c809241eb7da87a"
     },
     {
       "ImportPath": "k8s.io/apiserver/pkg/storage/value",
-      "Rev": "c30cb756cdf1a3458f6bf10b2d05714588dabdb4"
+      "Rev": "6bfd373e50c1c0e026712b4d8c809241eb7da87a"
     },
     {
       "ImportPath": "k8s.io/apiserver/pkg/util/feature",
-      "Rev": "c30cb756cdf1a3458f6bf10b2d05714588dabdb4"
+      "Rev": "6bfd373e50c1c0e026712b4d8c809241eb7da87a"
     },
     {
       "ImportPath": "k8s.io/apiserver/pkg/util/flag",
-      "Rev": "c30cb756cdf1a3458f6bf10b2d05714588dabdb4"
+      "Rev": "6bfd373e50c1c0e026712b4d8c809241eb7da87a"
     },
     {
       "ImportPath": "k8s.io/apiserver/pkg/util/flushwriter",
-      "Rev": "c30cb756cdf1a3458f6bf10b2d05714588dabdb4"
+      "Rev": "6bfd373e50c1c0e026712b4d8c809241eb7da87a"
     },
     {
       "ImportPath": "k8s.io/apiserver/pkg/util/logs",
-      "Rev": "c30cb756cdf1a3458f6bf10b2d05714588dabdb4"
+      "Rev": "6bfd373e50c1c0e026712b4d8c809241eb7da87a"
     },
     {
       "ImportPath": "k8s.io/apiserver/pkg/util/proxy",
-      "Rev": "c30cb756cdf1a3458f6bf10b2d05714588dabdb4"
+      "Rev": "6bfd373e50c1c0e026712b4d8c809241eb7da87a"
     },
     {
       "ImportPath": "k8s.io/apiserver/pkg/util/trace",
-      "Rev": "c30cb756cdf1a3458f6bf10b2d05714588dabdb4"
+      "Rev": "6bfd373e50c1c0e026712b4d8c809241eb7da87a"
     },
     {
       "ImportPath": "k8s.io/apiserver/pkg/util/webhook",
-      "Rev": "c30cb756cdf1a3458f6bf10b2d05714588dabdb4"
+      "Rev": "6bfd373e50c1c0e026712b4d8c809241eb7da87a"
     },
     {
       "ImportPath": "k8s.io/apiserver/pkg/util/wsstream",
-      "Rev": "c30cb756cdf1a3458f6bf10b2d05714588dabdb4"
+      "Rev": "6bfd373e50c1c0e026712b4d8c809241eb7da87a"
     },
     {
       "ImportPath": "k8s.io/apiserver/plugin/pkg/audit/log",
-      "Rev": "c30cb756cdf1a3458f6bf10b2d05714588dabdb4"
+      "Rev": "6bfd373e50c1c0e026712b4d8c809241eb7da87a"
     },
     {
       "ImportPath": "k8s.io/apiserver/plugin/pkg/audit/webhook",
-      "Rev": "c30cb756cdf1a3458f6bf10b2d05714588dabdb4"
+      "Rev": "6bfd373e50c1c0e026712b4d8c809241eb7da87a"
     },
     {
       "ImportPath": "k8s.io/apiserver/plugin/pkg/authenticator/token/webhook",
-      "Rev": "c30cb756cdf1a3458f6bf10b2d05714588dabdb4"
+      "Rev": "6bfd373e50c1c0e026712b4d8c809241eb7da87a"
     },
     {
       "ImportPath": "k8s.io/apiserver/plugin/pkg/authorizer/webhook",
-      "Rev": "c30cb756cdf1a3458f6bf10b2d05714588dabdb4"
+      "Rev": "6bfd373e50c1c0e026712b4d8c809241eb7da87a"
     },
     {
       "ImportPath": "k8s.io/client-go/discovery",
-      "Rev": "e698488786cd6a99da2e26feb7c1669753727963"
+      "Rev": "b5186781b39641f37f0d0df2565138939cd4c2ab"
     },
     {
       "ImportPath": "k8s.io/client-go/discovery/fake",
-      "Rev": "e698488786cd6a99da2e26feb7c1669753727963"
+      "Rev": "b5186781b39641f37f0d0df2565138939cd4c2ab"
     },
     {
       "ImportPath": "k8s.io/client-go/informers",
-      "Rev": "e698488786cd6a99da2e26feb7c1669753727963"
+      "Rev": "b5186781b39641f37f0d0df2565138939cd4c2ab"
     },
     {
       "ImportPath": "k8s.io/client-go/informers/admissionregistration",
-      "Rev": "e698488786cd6a99da2e26feb7c1669753727963"
+      "Rev": "b5186781b39641f37f0d0df2565138939cd4c2ab"
     },
     {
       "ImportPath": "k8s.io/client-go/informers/admissionregistration/v1alpha1",
-      "Rev": "e698488786cd6a99da2e26feb7c1669753727963"
+      "Rev": "b5186781b39641f37f0d0df2565138939cd4c2ab"
     },
     {
       "ImportPath": "k8s.io/client-go/informers/apps",
-      "Rev": "e698488786cd6a99da2e26feb7c1669753727963"
+      "Rev": "b5186781b39641f37f0d0df2565138939cd4c2ab"
     },
     {
       "ImportPath": "k8s.io/client-go/informers/apps/v1beta1",
-      "Rev": "e698488786cd6a99da2e26feb7c1669753727963"
+      "Rev": "b5186781b39641f37f0d0df2565138939cd4c2ab"
     },
     {
       "ImportPath": "k8s.io/client-go/informers/apps/v1beta2",
-      "Rev": "e698488786cd6a99da2e26feb7c1669753727963"
+      "Rev": "b5186781b39641f37f0d0df2565138939cd4c2ab"
     },
     {
       "ImportPath": "k8s.io/client-go/informers/autoscaling",
-      "Rev": "e698488786cd6a99da2e26feb7c1669753727963"
+      "Rev": "b5186781b39641f37f0d0df2565138939cd4c2ab"
     },
     {
       "ImportPath": "k8s.io/client-go/informers/autoscaling/v1",
-      "Rev": "e698488786cd6a99da2e26feb7c1669753727963"
-    },
-    {
-      "ImportPath": "k8s.io/client-go/informers/autoscaling/v2alpha1",
-      "Rev": "e698488786cd6a99da2e26feb7c1669753727963"
+      "Rev": "b5186781b39641f37f0d0df2565138939cd4c2ab"
+    },
+    {
+      "ImportPath": "k8s.io/client-go/informers/autoscaling/v2beta1",
+      "Rev": "b5186781b39641f37f0d0df2565138939cd4c2ab"
     },
     {
       "ImportPath": "k8s.io/client-go/informers/batch",
-      "Rev": "e698488786cd6a99da2e26feb7c1669753727963"
+      "Rev": "b5186781b39641f37f0d0df2565138939cd4c2ab"
     },
     {
       "ImportPath": "k8s.io/client-go/informers/batch/v1",
-      "Rev": "e698488786cd6a99da2e26feb7c1669753727963"
+      "Rev": "b5186781b39641f37f0d0df2565138939cd4c2ab"
     },
     {
       "ImportPath": "k8s.io/client-go/informers/batch/v1beta1",
-      "Rev": "e698488786cd6a99da2e26feb7c1669753727963"
+      "Rev": "b5186781b39641f37f0d0df2565138939cd4c2ab"
     },
     {
       "ImportPath": "k8s.io/client-go/informers/batch/v2alpha1",
-      "Rev": "e698488786cd6a99da2e26feb7c1669753727963"
+      "Rev": "b5186781b39641f37f0d0df2565138939cd4c2ab"
     },
     {
       "ImportPath": "k8s.io/client-go/informers/certificates",
-      "Rev": "e698488786cd6a99da2e26feb7c1669753727963"
+      "Rev": "b5186781b39641f37f0d0df2565138939cd4c2ab"
     },
     {
       "ImportPath": "k8s.io/client-go/informers/certificates/v1beta1",
-      "Rev": "e698488786cd6a99da2e26feb7c1669753727963"
+      "Rev": "b5186781b39641f37f0d0df2565138939cd4c2ab"
     },
     {
       "ImportPath": "k8s.io/client-go/informers/core",
-      "Rev": "e698488786cd6a99da2e26feb7c1669753727963"
+      "Rev": "b5186781b39641f37f0d0df2565138939cd4c2ab"
     },
     {
       "ImportPath": "k8s.io/client-go/informers/core/v1",
-      "Rev": "e698488786cd6a99da2e26feb7c1669753727963"
+      "Rev": "b5186781b39641f37f0d0df2565138939cd4c2ab"
     },
     {
       "ImportPath": "k8s.io/client-go/informers/extensions",
-      "Rev": "e698488786cd6a99da2e26feb7c1669753727963"
+      "Rev": "b5186781b39641f37f0d0df2565138939cd4c2ab"
     },
     {
       "ImportPath": "k8s.io/client-go/informers/extensions/v1beta1",
-      "Rev": "e698488786cd6a99da2e26feb7c1669753727963"
+      "Rev": "b5186781b39641f37f0d0df2565138939cd4c2ab"
     },
     {
       "ImportPath": "k8s.io/client-go/informers/internalinterfaces",
-      "Rev": "e698488786cd6a99da2e26feb7c1669753727963"
+      "Rev": "b5186781b39641f37f0d0df2565138939cd4c2ab"
     },
     {
       "ImportPath": "k8s.io/client-go/informers/networking",
-      "Rev": "e698488786cd6a99da2e26feb7c1669753727963"
+      "Rev": "b5186781b39641f37f0d0df2565138939cd4c2ab"
     },
     {
       "ImportPath": "k8s.io/client-go/informers/networking/v1",
-      "Rev": "e698488786cd6a99da2e26feb7c1669753727963"
+      "Rev": "b5186781b39641f37f0d0df2565138939cd4c2ab"
     },
     {
       "ImportPath": "k8s.io/client-go/informers/policy",
-      "Rev": "e698488786cd6a99da2e26feb7c1669753727963"
+      "Rev": "b5186781b39641f37f0d0df2565138939cd4c2ab"
     },
     {
       "ImportPath": "k8s.io/client-go/informers/policy/v1beta1",
-      "Rev": "e698488786cd6a99da2e26feb7c1669753727963"
+      "Rev": "b5186781b39641f37f0d0df2565138939cd4c2ab"
     },
     {
       "ImportPath": "k8s.io/client-go/informers/rbac",
-      "Rev": "e698488786cd6a99da2e26feb7c1669753727963"
+      "Rev": "b5186781b39641f37f0d0df2565138939cd4c2ab"
     },
     {
       "ImportPath": "k8s.io/client-go/informers/rbac/v1",
-      "Rev": "e698488786cd6a99da2e26feb7c1669753727963"
+      "Rev": "b5186781b39641f37f0d0df2565138939cd4c2ab"
     },
     {
       "ImportPath": "k8s.io/client-go/informers/rbac/v1alpha1",
-      "Rev": "e698488786cd6a99da2e26feb7c1669753727963"
+      "Rev": "b5186781b39641f37f0d0df2565138939cd4c2ab"
     },
     {
       "ImportPath": "k8s.io/client-go/informers/rbac/v1beta1",
-      "Rev": "e698488786cd6a99da2e26feb7c1669753727963"
+      "Rev": "b5186781b39641f37f0d0df2565138939cd4c2ab"
     },
     {
       "ImportPath": "k8s.io/client-go/informers/scheduling",
-      "Rev": "e698488786cd6a99da2e26feb7c1669753727963"
+      "Rev": "b5186781b39641f37f0d0df2565138939cd4c2ab"
     },
     {
       "ImportPath": "k8s.io/client-go/informers/scheduling/v1alpha1",
-      "Rev": "e698488786cd6a99da2e26feb7c1669753727963"
+      "Rev": "b5186781b39641f37f0d0df2565138939cd4c2ab"
     },
     {
       "ImportPath": "k8s.io/client-go/informers/settings",
-      "Rev": "e698488786cd6a99da2e26feb7c1669753727963"
+      "Rev": "b5186781b39641f37f0d0df2565138939cd4c2ab"
     },
     {
       "ImportPath": "k8s.io/client-go/informers/settings/v1alpha1",
-      "Rev": "e698488786cd6a99da2e26feb7c1669753727963"
+      "Rev": "b5186781b39641f37f0d0df2565138939cd4c2ab"
     },
     {
       "ImportPath": "k8s.io/client-go/informers/storage",
-      "Rev": "e698488786cd6a99da2e26feb7c1669753727963"
+      "Rev": "b5186781b39641f37f0d0df2565138939cd4c2ab"
     },
     {
       "ImportPath": "k8s.io/client-go/informers/storage/v1",
-      "Rev": "e698488786cd6a99da2e26feb7c1669753727963"
+      "Rev": "b5186781b39641f37f0d0df2565138939cd4c2ab"
     },
     {
       "ImportPath": "k8s.io/client-go/informers/storage/v1beta1",
-      "Rev": "e698488786cd6a99da2e26feb7c1669753727963"
+      "Rev": "b5186781b39641f37f0d0df2565138939cd4c2ab"
     },
     {
       "ImportPath": "k8s.io/client-go/kubernetes",
-      "Rev": "e698488786cd6a99da2e26feb7c1669753727963"
+      "Rev": "b5186781b39641f37f0d0df2565138939cd4c2ab"
     },
     {
       "ImportPath": "k8s.io/client-go/kubernetes/scheme",
-      "Rev": "e698488786cd6a99da2e26feb7c1669753727963"
+      "Rev": "b5186781b39641f37f0d0df2565138939cd4c2ab"
     },
     {
       "ImportPath": "k8s.io/client-go/kubernetes/typed/admissionregistration/v1alpha1",
-      "Rev": "e698488786cd6a99da2e26feb7c1669753727963"
+      "Rev": "b5186781b39641f37f0d0df2565138939cd4c2ab"
     },
     {
       "ImportPath": "k8s.io/client-go/kubernetes/typed/apps/v1beta1",
-      "Rev": "e698488786cd6a99da2e26feb7c1669753727963"
+      "Rev": "b5186781b39641f37f0d0df2565138939cd4c2ab"
     },
     {
       "ImportPath": "k8s.io/client-go/kubernetes/typed/apps/v1beta2",
-      "Rev": "e698488786cd6a99da2e26feb7c1669753727963"
+      "Rev": "b5186781b39641f37f0d0df2565138939cd4c2ab"
     },
     {
       "ImportPath": "k8s.io/client-go/kubernetes/typed/authentication/v1",
-      "Rev": "e698488786cd6a99da2e26feb7c1669753727963"
+      "Rev": "b5186781b39641f37f0d0df2565138939cd4c2ab"
     },
     {
       "ImportPath": "k8s.io/client-go/kubernetes/typed/authentication/v1beta1",
-      "Rev": "e698488786cd6a99da2e26feb7c1669753727963"
+      "Rev": "b5186781b39641f37f0d0df2565138939cd4c2ab"
     },
     {
       "ImportPath": "k8s.io/client-go/kubernetes/typed/authorization/v1",
-      "Rev": "e698488786cd6a99da2e26feb7c1669753727963"
+      "Rev": "b5186781b39641f37f0d0df2565138939cd4c2ab"
     },
     {
       "ImportPath": "k8s.io/client-go/kubernetes/typed/authorization/v1beta1",
-      "Rev": "e698488786cd6a99da2e26feb7c1669753727963"
+      "Rev": "b5186781b39641f37f0d0df2565138939cd4c2ab"
     },
     {
       "ImportPath": "k8s.io/client-go/kubernetes/typed/autoscaling/v1",
-      "Rev": "e698488786cd6a99da2e26feb7c1669753727963"
-    },
-    {
-      "ImportPath": "k8s.io/client-go/kubernetes/typed/autoscaling/v2alpha1",
-      "Rev": "e698488786cd6a99da2e26feb7c1669753727963"
+      "Rev": "b5186781b39641f37f0d0df2565138939cd4c2ab"
+    },
+    {
+      "ImportPath": "k8s.io/client-go/kubernetes/typed/autoscaling/v2beta1",
+      "Rev": "b5186781b39641f37f0d0df2565138939cd4c2ab"
     },
     {
       "ImportPath": "k8s.io/client-go/kubernetes/typed/batch/v1",
-      "Rev": "e698488786cd6a99da2e26feb7c1669753727963"
+      "Rev": "b5186781b39641f37f0d0df2565138939cd4c2ab"
     },
     {
       "ImportPath": "k8s.io/client-go/kubernetes/typed/batch/v1beta1",
-      "Rev": "e698488786cd6a99da2e26feb7c1669753727963"
+      "Rev": "b5186781b39641f37f0d0df2565138939cd4c2ab"
     },
     {
       "ImportPath": "k8s.io/client-go/kubernetes/typed/batch/v2alpha1",
-      "Rev": "e698488786cd6a99da2e26feb7c1669753727963"
+      "Rev": "b5186781b39641f37f0d0df2565138939cd4c2ab"
     },
     {
       "ImportPath": "k8s.io/client-go/kubernetes/typed/certificates/v1beta1",
-      "Rev": "e698488786cd6a99da2e26feb7c1669753727963"
+      "Rev": "b5186781b39641f37f0d0df2565138939cd4c2ab"
     },
     {
       "ImportPath": "k8s.io/client-go/kubernetes/typed/core/v1",
-      "Rev": "e698488786cd6a99da2e26feb7c1669753727963"
+      "Rev": "b5186781b39641f37f0d0df2565138939cd4c2ab"
     },
     {
       "ImportPath": "k8s.io/client-go/kubernetes/typed/extensions/v1beta1",
-      "Rev": "e698488786cd6a99da2e26feb7c1669753727963"
+      "Rev": "b5186781b39641f37f0d0df2565138939cd4c2ab"
     },
     {
       "ImportPath": "k8s.io/client-go/kubernetes/typed/networking/v1",
-      "Rev": "e698488786cd6a99da2e26feb7c1669753727963"
+      "Rev": "b5186781b39641f37f0d0df2565138939cd4c2ab"
     },
     {
       "ImportPath": "k8s.io/client-go/kubernetes/typed/policy/v1beta1",
-      "Rev": "e698488786cd6a99da2e26feb7c1669753727963"
+      "Rev": "b5186781b39641f37f0d0df2565138939cd4c2ab"
     },
     {
       "ImportPath": "k8s.io/client-go/kubernetes/typed/rbac/v1",
-      "Rev": "e698488786cd6a99da2e26feb7c1669753727963"
+      "Rev": "b5186781b39641f37f0d0df2565138939cd4c2ab"
     },
     {
       "ImportPath": "k8s.io/client-go/kubernetes/typed/rbac/v1alpha1",
-      "Rev": "e698488786cd6a99da2e26feb7c1669753727963"
+      "Rev": "b5186781b39641f37f0d0df2565138939cd4c2ab"
     },
     {
       "ImportPath": "k8s.io/client-go/kubernetes/typed/rbac/v1beta1",
-      "Rev": "e698488786cd6a99da2e26feb7c1669753727963"
+      "Rev": "b5186781b39641f37f0d0df2565138939cd4c2ab"
     },
     {
       "ImportPath": "k8s.io/client-go/kubernetes/typed/scheduling/v1alpha1",
-      "Rev": "e698488786cd6a99da2e26feb7c1669753727963"
+      "Rev": "b5186781b39641f37f0d0df2565138939cd4c2ab"
     },
     {
       "ImportPath": "k8s.io/client-go/kubernetes/typed/settings/v1alpha1",
-      "Rev": "e698488786cd6a99da2e26feb7c1669753727963"
+      "Rev": "b5186781b39641f37f0d0df2565138939cd4c2ab"
     },
     {
       "ImportPath": "k8s.io/client-go/kubernetes/typed/storage/v1",
-      "Rev": "e698488786cd6a99da2e26feb7c1669753727963"
+      "Rev": "b5186781b39641f37f0d0df2565138939cd4c2ab"
     },
     {
       "ImportPath": "k8s.io/client-go/kubernetes/typed/storage/v1beta1",
-      "Rev": "e698488786cd6a99da2e26feb7c1669753727963"
+      "Rev": "b5186781b39641f37f0d0df2565138939cd4c2ab"
     },
     {
       "ImportPath": "k8s.io/client-go/listers/admissionregistration/v1alpha1",
-      "Rev": "e698488786cd6a99da2e26feb7c1669753727963"
+      "Rev": "b5186781b39641f37f0d0df2565138939cd4c2ab"
     },
     {
       "ImportPath": "k8s.io/client-go/listers/apps/v1beta1",
-      "Rev": "e698488786cd6a99da2e26feb7c1669753727963"
+      "Rev": "b5186781b39641f37f0d0df2565138939cd4c2ab"
     },
     {
       "ImportPath": "k8s.io/client-go/listers/apps/v1beta2",
-      "Rev": "e698488786cd6a99da2e26feb7c1669753727963"
+      "Rev": "b5186781b39641f37f0d0df2565138939cd4c2ab"
     },
     {
       "ImportPath": "k8s.io/client-go/listers/autoscaling/v1",
-      "Rev": "e698488786cd6a99da2e26feb7c1669753727963"
-    },
-    {
-      "ImportPath": "k8s.io/client-go/listers/autoscaling/v2alpha1",
-      "Rev": "e698488786cd6a99da2e26feb7c1669753727963"
+      "Rev": "b5186781b39641f37f0d0df2565138939cd4c2ab"
+    },
+    {
+      "ImportPath": "k8s.io/client-go/listers/autoscaling/v2beta1",
+      "Rev": "b5186781b39641f37f0d0df2565138939cd4c2ab"
     },
     {
       "ImportPath": "k8s.io/client-go/listers/batch/v1",
-      "Rev": "e698488786cd6a99da2e26feb7c1669753727963"
+      "Rev": "b5186781b39641f37f0d0df2565138939cd4c2ab"
     },
     {
       "ImportPath": "k8s.io/client-go/listers/batch/v1beta1",
-      "Rev": "e698488786cd6a99da2e26feb7c1669753727963"
+      "Rev": "b5186781b39641f37f0d0df2565138939cd4c2ab"
     },
     {
       "ImportPath": "k8s.io/client-go/listers/batch/v2alpha1",
-      "Rev": "e698488786cd6a99da2e26feb7c1669753727963"
+      "Rev": "b5186781b39641f37f0d0df2565138939cd4c2ab"
     },
     {
       "ImportPath": "k8s.io/client-go/listers/certificates/v1beta1",
-      "Rev": "e698488786cd6a99da2e26feb7c1669753727963"
+      "Rev": "b5186781b39641f37f0d0df2565138939cd4c2ab"
     },
     {
       "ImportPath": "k8s.io/client-go/listers/core/v1",
-      "Rev": "e698488786cd6a99da2e26feb7c1669753727963"
+      "Rev": "b5186781b39641f37f0d0df2565138939cd4c2ab"
     },
     {
       "ImportPath": "k8s.io/client-go/listers/extensions/v1beta1",
-      "Rev": "e698488786cd6a99da2e26feb7c1669753727963"
+      "Rev": "b5186781b39641f37f0d0df2565138939cd4c2ab"
     },
     {
       "ImportPath": "k8s.io/client-go/listers/networking/v1",
-      "Rev": "e698488786cd6a99da2e26feb7c1669753727963"
+      "Rev": "b5186781b39641f37f0d0df2565138939cd4c2ab"
     },
     {
       "ImportPath": "k8s.io/client-go/listers/policy/v1beta1",
-      "Rev": "e698488786cd6a99da2e26feb7c1669753727963"
+      "Rev": "b5186781b39641f37f0d0df2565138939cd4c2ab"
     },
     {
       "ImportPath": "k8s.io/client-go/listers/rbac/v1",
-      "Rev": "e698488786cd6a99da2e26feb7c1669753727963"
+      "Rev": "b5186781b39641f37f0d0df2565138939cd4c2ab"
     },
     {
       "ImportPath": "k8s.io/client-go/listers/rbac/v1alpha1",
-      "Rev": "e698488786cd6a99da2e26feb7c1669753727963"
+      "Rev": "b5186781b39641f37f0d0df2565138939cd4c2ab"
     },
     {
       "ImportPath": "k8s.io/client-go/listers/rbac/v1beta1",
-      "Rev": "e698488786cd6a99da2e26feb7c1669753727963"
+      "Rev": "b5186781b39641f37f0d0df2565138939cd4c2ab"
     },
     {
       "ImportPath": "k8s.io/client-go/listers/scheduling/v1alpha1",
-      "Rev": "e698488786cd6a99da2e26feb7c1669753727963"
+      "Rev": "b5186781b39641f37f0d0df2565138939cd4c2ab"
     },
     {
       "ImportPath": "k8s.io/client-go/listers/settings/v1alpha1",
-      "Rev": "e698488786cd6a99da2e26feb7c1669753727963"
+      "Rev": "b5186781b39641f37f0d0df2565138939cd4c2ab"
     },
     {
       "ImportPath": "k8s.io/client-go/listers/storage/v1",
-      "Rev": "e698488786cd6a99da2e26feb7c1669753727963"
+      "Rev": "b5186781b39641f37f0d0df2565138939cd4c2ab"
     },
     {
       "ImportPath": "k8s.io/client-go/listers/storage/v1beta1",
-      "Rev": "e698488786cd6a99da2e26feb7c1669753727963"
+      "Rev": "b5186781b39641f37f0d0df2565138939cd4c2ab"
     },
     {
       "ImportPath": "k8s.io/client-go/pkg/version",
-      "Rev": "e698488786cd6a99da2e26feb7c1669753727963"
+      "Rev": "b5186781b39641f37f0d0df2565138939cd4c2ab"
     },
     {
       "ImportPath": "k8s.io/client-go/rest",
-      "Rev": "e698488786cd6a99da2e26feb7c1669753727963"
+      "Rev": "b5186781b39641f37f0d0df2565138939cd4c2ab"
     },
     {
       "ImportPath": "k8s.io/client-go/rest/watch",
-      "Rev": "e698488786cd6a99da2e26feb7c1669753727963"
+      "Rev": "b5186781b39641f37f0d0df2565138939cd4c2ab"
     },
     {
       "ImportPath": "k8s.io/client-go/testing",
-      "Rev": "e698488786cd6a99da2e26feb7c1669753727963"
+      "Rev": "b5186781b39641f37f0d0df2565138939cd4c2ab"
     },
     {
       "ImportPath": "k8s.io/client-go/tools/auth",
-      "Rev": "e698488786cd6a99da2e26feb7c1669753727963"
+      "Rev": "b5186781b39641f37f0d0df2565138939cd4c2ab"
     },
     {
       "ImportPath": "k8s.io/client-go/tools/cache",
-      "Rev": "e698488786cd6a99da2e26feb7c1669753727963"
+      "Rev": "b5186781b39641f37f0d0df2565138939cd4c2ab"
     },
     {
       "ImportPath": "k8s.io/client-go/tools/clientcmd",
-      "Rev": "e698488786cd6a99da2e26feb7c1669753727963"
+      "Rev": "b5186781b39641f37f0d0df2565138939cd4c2ab"
     },
     {
       "ImportPath": "k8s.io/client-go/tools/clientcmd/api",
-      "Rev": "e698488786cd6a99da2e26feb7c1669753727963"
+      "Rev": "b5186781b39641f37f0d0df2565138939cd4c2ab"
     },
     {
       "ImportPath": "k8s.io/client-go/tools/clientcmd/api/latest",
-      "Rev": "e698488786cd6a99da2e26feb7c1669753727963"
+      "Rev": "b5186781b39641f37f0d0df2565138939cd4c2ab"
     },
     {
       "ImportPath": "k8s.io/client-go/tools/clientcmd/api/v1",
-      "Rev": "e698488786cd6a99da2e26feb7c1669753727963"
+      "Rev": "b5186781b39641f37f0d0df2565138939cd4c2ab"
     },
     {
       "ImportPath": "k8s.io/client-go/tools/metrics",
-      "Rev": "e698488786cd6a99da2e26feb7c1669753727963"
+      "Rev": "b5186781b39641f37f0d0df2565138939cd4c2ab"
     },
     {
       "ImportPath": "k8s.io/client-go/tools/pager",
-      "Rev": "e698488786cd6a99da2e26feb7c1669753727963"
+      "Rev": "b5186781b39641f37f0d0df2565138939cd4c2ab"
     },
     {
       "ImportPath": "k8s.io/client-go/tools/reference",
-      "Rev": "e698488786cd6a99da2e26feb7c1669753727963"
+      "Rev": "b5186781b39641f37f0d0df2565138939cd4c2ab"
     },
     {
       "ImportPath": "k8s.io/client-go/transport",
-      "Rev": "e698488786cd6a99da2e26feb7c1669753727963"
+      "Rev": "b5186781b39641f37f0d0df2565138939cd4c2ab"
     },
     {
       "ImportPath": "k8s.io/client-go/util/cert",
-      "Rev": "e698488786cd6a99da2e26feb7c1669753727963"
+      "Rev": "b5186781b39641f37f0d0df2565138939cd4c2ab"
     },
     {
       "ImportPath": "k8s.io/client-go/util/flowcontrol",
-      "Rev": "e698488786cd6a99da2e26feb7c1669753727963"
+      "Rev": "b5186781b39641f37f0d0df2565138939cd4c2ab"
     },
     {
       "ImportPath": "k8s.io/client-go/util/homedir",
-      "Rev": "e698488786cd6a99da2e26feb7c1669753727963"
+      "Rev": "b5186781b39641f37f0d0df2565138939cd4c2ab"
     },
     {
       "ImportPath": "k8s.io/client-go/util/integer",
-      "Rev": "e698488786cd6a99da2e26feb7c1669753727963"
+      "Rev": "b5186781b39641f37f0d0df2565138939cd4c2ab"
     },
     {
       "ImportPath": "k8s.io/client-go/util/workqueue",
-      "Rev": "e698488786cd6a99da2e26feb7c1669753727963"
-=======
-      "Rev": "6afd1ec979d7a9cddc75c858384640eb224c80bf"
-    },
-    {
-      "ImportPath": "k8s.io/api/apps/v1beta1",
-      "Rev": "6afd1ec979d7a9cddc75c858384640eb224c80bf"
-    },
-    {
-      "ImportPath": "k8s.io/api/apps/v1beta2",
-      "Rev": "6afd1ec979d7a9cddc75c858384640eb224c80bf"
-    },
-    {
-      "ImportPath": "k8s.io/api/authentication/v1",
-      "Rev": "6afd1ec979d7a9cddc75c858384640eb224c80bf"
-    },
-    {
-      "ImportPath": "k8s.io/api/authentication/v1beta1",
-      "Rev": "6afd1ec979d7a9cddc75c858384640eb224c80bf"
-    },
-    {
-      "ImportPath": "k8s.io/api/authorization/v1",
-      "Rev": "6afd1ec979d7a9cddc75c858384640eb224c80bf"
-    },
-    {
-      "ImportPath": "k8s.io/api/authorization/v1beta1",
-      "Rev": "6afd1ec979d7a9cddc75c858384640eb224c80bf"
-    },
-    {
-      "ImportPath": "k8s.io/api/autoscaling/v1",
-      "Rev": "6afd1ec979d7a9cddc75c858384640eb224c80bf"
-    },
-    {
-      "ImportPath": "k8s.io/api/autoscaling/v2beta1",
-      "Rev": "6afd1ec979d7a9cddc75c858384640eb224c80bf"
-    },
-    {
-      "ImportPath": "k8s.io/api/batch/v1",
-      "Rev": "6afd1ec979d7a9cddc75c858384640eb224c80bf"
-    },
-    {
-      "ImportPath": "k8s.io/api/batch/v1beta1",
-      "Rev": "6afd1ec979d7a9cddc75c858384640eb224c80bf"
-    },
-    {
-      "ImportPath": "k8s.io/api/batch/v2alpha1",
-      "Rev": "6afd1ec979d7a9cddc75c858384640eb224c80bf"
-    },
-    {
-      "ImportPath": "k8s.io/api/certificates/v1beta1",
-      "Rev": "6afd1ec979d7a9cddc75c858384640eb224c80bf"
-    },
-    {
-      "ImportPath": "k8s.io/api/core/v1",
-      "Rev": "6afd1ec979d7a9cddc75c858384640eb224c80bf"
-    },
-    {
-      "ImportPath": "k8s.io/api/extensions/v1beta1",
-      "Rev": "6afd1ec979d7a9cddc75c858384640eb224c80bf"
-    },
-    {
-      "ImportPath": "k8s.io/api/networking/v1",
-      "Rev": "6afd1ec979d7a9cddc75c858384640eb224c80bf"
-    },
-    {
-      "ImportPath": "k8s.io/api/policy/v1beta1",
-      "Rev": "6afd1ec979d7a9cddc75c858384640eb224c80bf"
-    },
-    {
-      "ImportPath": "k8s.io/api/rbac/v1",
-      "Rev": "6afd1ec979d7a9cddc75c858384640eb224c80bf"
-    },
-    {
-      "ImportPath": "k8s.io/api/rbac/v1alpha1",
-      "Rev": "6afd1ec979d7a9cddc75c858384640eb224c80bf"
-    },
-    {
-      "ImportPath": "k8s.io/api/rbac/v1beta1",
-      "Rev": "6afd1ec979d7a9cddc75c858384640eb224c80bf"
-    },
-    {
-      "ImportPath": "k8s.io/api/scheduling/v1alpha1",
-      "Rev": "6afd1ec979d7a9cddc75c858384640eb224c80bf"
-    },
-    {
-      "ImportPath": "k8s.io/api/settings/v1alpha1",
-      "Rev": "6afd1ec979d7a9cddc75c858384640eb224c80bf"
-    },
-    {
-      "ImportPath": "k8s.io/api/storage/v1",
-      "Rev": "6afd1ec979d7a9cddc75c858384640eb224c80bf"
-    },
-    {
-      "ImportPath": "k8s.io/api/storage/v1beta1",
-      "Rev": "6afd1ec979d7a9cddc75c858384640eb224c80bf"
-    },
-    {
-      "ImportPath": "k8s.io/apimachinery/pkg/api/equality",
-      "Rev": "8f3a2b50546127afc50792eb4c896c70ec0902d6"
-    },
-    {
-      "ImportPath": "k8s.io/apimachinery/pkg/api/errors",
-      "Rev": "8f3a2b50546127afc50792eb4c896c70ec0902d6"
-    },
-    {
-      "ImportPath": "k8s.io/apimachinery/pkg/api/meta",
-      "Rev": "8f3a2b50546127afc50792eb4c896c70ec0902d6"
-    },
-    {
-      "ImportPath": "k8s.io/apimachinery/pkg/api/resource",
-      "Rev": "8f3a2b50546127afc50792eb4c896c70ec0902d6"
-    },
-    {
-      "ImportPath": "k8s.io/apimachinery/pkg/api/validation",
-      "Rev": "8f3a2b50546127afc50792eb4c896c70ec0902d6"
-    },
-    {
-      "ImportPath": "k8s.io/apimachinery/pkg/api/validation/path",
-      "Rev": "8f3a2b50546127afc50792eb4c896c70ec0902d6"
-    },
-    {
-      "ImportPath": "k8s.io/apimachinery/pkg/apimachinery",
-      "Rev": "8f3a2b50546127afc50792eb4c896c70ec0902d6"
-    },
-    {
-      "ImportPath": "k8s.io/apimachinery/pkg/apimachinery/announced",
-      "Rev": "8f3a2b50546127afc50792eb4c896c70ec0902d6"
-    },
-    {
-      "ImportPath": "k8s.io/apimachinery/pkg/apimachinery/registered",
-      "Rev": "8f3a2b50546127afc50792eb4c896c70ec0902d6"
-    },
-    {
-      "ImportPath": "k8s.io/apimachinery/pkg/apis/meta/internalversion",
-      "Rev": "8f3a2b50546127afc50792eb4c896c70ec0902d6"
-    },
-    {
-      "ImportPath": "k8s.io/apimachinery/pkg/apis/meta/v1",
-      "Rev": "8f3a2b50546127afc50792eb4c896c70ec0902d6"
-    },
-    {
-      "ImportPath": "k8s.io/apimachinery/pkg/apis/meta/v1/unstructured",
-      "Rev": "8f3a2b50546127afc50792eb4c896c70ec0902d6"
-    },
-    {
-      "ImportPath": "k8s.io/apimachinery/pkg/apis/meta/v1/validation",
-      "Rev": "8f3a2b50546127afc50792eb4c896c70ec0902d6"
-    },
-    {
-      "ImportPath": "k8s.io/apimachinery/pkg/apis/meta/v1alpha1",
-      "Rev": "8f3a2b50546127afc50792eb4c896c70ec0902d6"
-    },
-    {
-      "ImportPath": "k8s.io/apimachinery/pkg/conversion",
-      "Rev": "8f3a2b50546127afc50792eb4c896c70ec0902d6"
-    },
-    {
-      "ImportPath": "k8s.io/apimachinery/pkg/conversion/queryparams",
-      "Rev": "8f3a2b50546127afc50792eb4c896c70ec0902d6"
-    },
-    {
-      "ImportPath": "k8s.io/apimachinery/pkg/conversion/unstructured",
-      "Rev": "8f3a2b50546127afc50792eb4c896c70ec0902d6"
-    },
-    {
-      "ImportPath": "k8s.io/apimachinery/pkg/fields",
-      "Rev": "8f3a2b50546127afc50792eb4c896c70ec0902d6"
-    },
-    {
-      "ImportPath": "k8s.io/apimachinery/pkg/labels",
-      "Rev": "8f3a2b50546127afc50792eb4c896c70ec0902d6"
-    },
-    {
-      "ImportPath": "k8s.io/apimachinery/pkg/runtime",
-      "Rev": "8f3a2b50546127afc50792eb4c896c70ec0902d6"
-    },
-    {
-      "ImportPath": "k8s.io/apimachinery/pkg/runtime/schema",
-      "Rev": "8f3a2b50546127afc50792eb4c896c70ec0902d6"
-    },
-    {
-      "ImportPath": "k8s.io/apimachinery/pkg/runtime/serializer",
-      "Rev": "8f3a2b50546127afc50792eb4c896c70ec0902d6"
-    },
-    {
-      "ImportPath": "k8s.io/apimachinery/pkg/runtime/serializer/json",
-      "Rev": "8f3a2b50546127afc50792eb4c896c70ec0902d6"
-    },
-    {
-      "ImportPath": "k8s.io/apimachinery/pkg/runtime/serializer/protobuf",
-      "Rev": "8f3a2b50546127afc50792eb4c896c70ec0902d6"
-    },
-    {
-      "ImportPath": "k8s.io/apimachinery/pkg/runtime/serializer/recognizer",
-      "Rev": "8f3a2b50546127afc50792eb4c896c70ec0902d6"
-    },
-    {
-      "ImportPath": "k8s.io/apimachinery/pkg/runtime/serializer/streaming",
-      "Rev": "8f3a2b50546127afc50792eb4c896c70ec0902d6"
-    },
-    {
-      "ImportPath": "k8s.io/apimachinery/pkg/runtime/serializer/versioning",
-      "Rev": "8f3a2b50546127afc50792eb4c896c70ec0902d6"
-    },
-    {
-      "ImportPath": "k8s.io/apimachinery/pkg/selection",
-      "Rev": "8f3a2b50546127afc50792eb4c896c70ec0902d6"
-    },
-    {
-      "ImportPath": "k8s.io/apimachinery/pkg/types",
-      "Rev": "8f3a2b50546127afc50792eb4c896c70ec0902d6"
-    },
-    {
-      "ImportPath": "k8s.io/apimachinery/pkg/util/cache",
-      "Rev": "8f3a2b50546127afc50792eb4c896c70ec0902d6"
-    },
-    {
-      "ImportPath": "k8s.io/apimachinery/pkg/util/clock",
-      "Rev": "8f3a2b50546127afc50792eb4c896c70ec0902d6"
-    },
-    {
-      "ImportPath": "k8s.io/apimachinery/pkg/util/diff",
-      "Rev": "8f3a2b50546127afc50792eb4c896c70ec0902d6"
-    },
-    {
-      "ImportPath": "k8s.io/apimachinery/pkg/util/errors",
-      "Rev": "8f3a2b50546127afc50792eb4c896c70ec0902d6"
-    },
-    {
-      "ImportPath": "k8s.io/apimachinery/pkg/util/framer",
-      "Rev": "8f3a2b50546127afc50792eb4c896c70ec0902d6"
-    },
-    {
-      "ImportPath": "k8s.io/apimachinery/pkg/util/httpstream",
-      "Rev": "8f3a2b50546127afc50792eb4c896c70ec0902d6"
-    },
-    {
-      "ImportPath": "k8s.io/apimachinery/pkg/util/httpstream/spdy",
-      "Rev": "8f3a2b50546127afc50792eb4c896c70ec0902d6"
-    },
-    {
-      "ImportPath": "k8s.io/apimachinery/pkg/util/intstr",
-      "Rev": "8f3a2b50546127afc50792eb4c896c70ec0902d6"
-    },
-    {
-      "ImportPath": "k8s.io/apimachinery/pkg/util/json",
-      "Rev": "8f3a2b50546127afc50792eb4c896c70ec0902d6"
-    },
-    {
-      "ImportPath": "k8s.io/apimachinery/pkg/util/mergepatch",
-      "Rev": "8f3a2b50546127afc50792eb4c896c70ec0902d6"
-    },
-    {
-      "ImportPath": "k8s.io/apimachinery/pkg/util/net",
-      "Rev": "8f3a2b50546127afc50792eb4c896c70ec0902d6"
-    },
-    {
-      "ImportPath": "k8s.io/apimachinery/pkg/util/proxy",
-      "Rev": "8f3a2b50546127afc50792eb4c896c70ec0902d6"
-    },
-    {
-      "ImportPath": "k8s.io/apimachinery/pkg/util/rand",
-      "Rev": "8f3a2b50546127afc50792eb4c896c70ec0902d6"
-    },
-    {
-      "ImportPath": "k8s.io/apimachinery/pkg/util/runtime",
-      "Rev": "8f3a2b50546127afc50792eb4c896c70ec0902d6"
-    },
-    {
-      "ImportPath": "k8s.io/apimachinery/pkg/util/sets",
-      "Rev": "8f3a2b50546127afc50792eb4c896c70ec0902d6"
-    },
-    {
-      "ImportPath": "k8s.io/apimachinery/pkg/util/strategicpatch",
-      "Rev": "8f3a2b50546127afc50792eb4c896c70ec0902d6"
-    },
-    {
-      "ImportPath": "k8s.io/apimachinery/pkg/util/uuid",
-      "Rev": "8f3a2b50546127afc50792eb4c896c70ec0902d6"
-    },
-    {
-      "ImportPath": "k8s.io/apimachinery/pkg/util/validation",
-      "Rev": "8f3a2b50546127afc50792eb4c896c70ec0902d6"
-    },
-    {
-      "ImportPath": "k8s.io/apimachinery/pkg/util/validation/field",
-      "Rev": "8f3a2b50546127afc50792eb4c896c70ec0902d6"
-    },
-    {
-      "ImportPath": "k8s.io/apimachinery/pkg/util/wait",
-      "Rev": "8f3a2b50546127afc50792eb4c896c70ec0902d6"
-    },
-    {
-      "ImportPath": "k8s.io/apimachinery/pkg/util/yaml",
-      "Rev": "8f3a2b50546127afc50792eb4c896c70ec0902d6"
-    },
-    {
-      "ImportPath": "k8s.io/apimachinery/pkg/version",
-      "Rev": "8f3a2b50546127afc50792eb4c896c70ec0902d6"
-    },
-    {
-      "ImportPath": "k8s.io/apimachinery/pkg/watch",
-      "Rev": "8f3a2b50546127afc50792eb4c896c70ec0902d6"
-    },
-    {
-      "ImportPath": "k8s.io/apimachinery/third_party/forked/golang/json",
-      "Rev": "8f3a2b50546127afc50792eb4c896c70ec0902d6"
-    },
-    {
-      "ImportPath": "k8s.io/apimachinery/third_party/forked/golang/netutil",
-      "Rev": "8f3a2b50546127afc50792eb4c896c70ec0902d6"
-    },
-    {
-      "ImportPath": "k8s.io/apimachinery/third_party/forked/golang/reflect",
-      "Rev": "8f3a2b50546127afc50792eb4c896c70ec0902d6"
-    },
-    {
-      "ImportPath": "k8s.io/apiserver/pkg/admission",
-      "Rev": "8e3f903391beb559245374c77ef3e3260c5a60fd"
-    },
-    {
-      "ImportPath": "k8s.io/apiserver/pkg/admission/initializer",
-      "Rev": "8e3f903391beb559245374c77ef3e3260c5a60fd"
-    },
-    {
-      "ImportPath": "k8s.io/apiserver/pkg/admission/plugin/namespace/lifecycle",
-      "Rev": "8e3f903391beb559245374c77ef3e3260c5a60fd"
-    },
-    {
-      "ImportPath": "k8s.io/apiserver/pkg/apis/apiserver",
-      "Rev": "8e3f903391beb559245374c77ef3e3260c5a60fd"
-    },
-    {
-      "ImportPath": "k8s.io/apiserver/pkg/apis/apiserver/install",
-      "Rev": "8e3f903391beb559245374c77ef3e3260c5a60fd"
-    },
-    {
-      "ImportPath": "k8s.io/apiserver/pkg/apis/apiserver/v1alpha1",
-      "Rev": "8e3f903391beb559245374c77ef3e3260c5a60fd"
-    },
-    {
-      "ImportPath": "k8s.io/apiserver/pkg/apis/audit",
-      "Rev": "8e3f903391beb559245374c77ef3e3260c5a60fd"
-    },
-    {
-      "ImportPath": "k8s.io/apiserver/pkg/apis/audit/install",
-      "Rev": "8e3f903391beb559245374c77ef3e3260c5a60fd"
-    },
-    {
-      "ImportPath": "k8s.io/apiserver/pkg/apis/audit/v1alpha1",
-      "Rev": "8e3f903391beb559245374c77ef3e3260c5a60fd"
-    },
-    {
-      "ImportPath": "k8s.io/apiserver/pkg/apis/audit/v1beta1",
-      "Rev": "8e3f903391beb559245374c77ef3e3260c5a60fd"
-    },
-    {
-      "ImportPath": "k8s.io/apiserver/pkg/apis/audit/validation",
-      "Rev": "8e3f903391beb559245374c77ef3e3260c5a60fd"
-    },
-    {
-      "ImportPath": "k8s.io/apiserver/pkg/audit",
-      "Rev": "8e3f903391beb559245374c77ef3e3260c5a60fd"
-    },
-    {
-      "ImportPath": "k8s.io/apiserver/pkg/audit/policy",
-      "Rev": "8e3f903391beb559245374c77ef3e3260c5a60fd"
-    },
-    {
-      "ImportPath": "k8s.io/apiserver/pkg/authentication/authenticator",
-      "Rev": "8e3f903391beb559245374c77ef3e3260c5a60fd"
-    },
-    {
-      "ImportPath": "k8s.io/apiserver/pkg/authentication/authenticatorfactory",
-      "Rev": "8e3f903391beb559245374c77ef3e3260c5a60fd"
-    },
-    {
-      "ImportPath": "k8s.io/apiserver/pkg/authentication/group",
-      "Rev": "8e3f903391beb559245374c77ef3e3260c5a60fd"
-    },
-    {
-      "ImportPath": "k8s.io/apiserver/pkg/authentication/request/anonymous",
-      "Rev": "8e3f903391beb559245374c77ef3e3260c5a60fd"
-    },
-    {
-      "ImportPath": "k8s.io/apiserver/pkg/authentication/request/bearertoken",
-      "Rev": "8e3f903391beb559245374c77ef3e3260c5a60fd"
-    },
-    {
-      "ImportPath": "k8s.io/apiserver/pkg/authentication/request/headerrequest",
-      "Rev": "8e3f903391beb559245374c77ef3e3260c5a60fd"
-    },
-    {
-      "ImportPath": "k8s.io/apiserver/pkg/authentication/request/union",
-      "Rev": "8e3f903391beb559245374c77ef3e3260c5a60fd"
-    },
-    {
-      "ImportPath": "k8s.io/apiserver/pkg/authentication/request/websocket",
-      "Rev": "8e3f903391beb559245374c77ef3e3260c5a60fd"
-    },
-    {
-      "ImportPath": "k8s.io/apiserver/pkg/authentication/request/x509",
-      "Rev": "8e3f903391beb559245374c77ef3e3260c5a60fd"
-    },
-    {
-      "ImportPath": "k8s.io/apiserver/pkg/authentication/serviceaccount",
-      "Rev": "8e3f903391beb559245374c77ef3e3260c5a60fd"
-    },
-    {
-      "ImportPath": "k8s.io/apiserver/pkg/authentication/token/tokenfile",
-      "Rev": "8e3f903391beb559245374c77ef3e3260c5a60fd"
-    },
-    {
-      "ImportPath": "k8s.io/apiserver/pkg/authentication/user",
-      "Rev": "8e3f903391beb559245374c77ef3e3260c5a60fd"
-    },
-    {
-      "ImportPath": "k8s.io/apiserver/pkg/authorization/authorizer",
-      "Rev": "8e3f903391beb559245374c77ef3e3260c5a60fd"
-    },
-    {
-      "ImportPath": "k8s.io/apiserver/pkg/authorization/authorizerfactory",
-      "Rev": "8e3f903391beb559245374c77ef3e3260c5a60fd"
-    },
-    {
-      "ImportPath": "k8s.io/apiserver/pkg/authorization/union",
-      "Rev": "8e3f903391beb559245374c77ef3e3260c5a60fd"
-    },
-    {
-      "ImportPath": "k8s.io/apiserver/pkg/endpoints",
-      "Rev": "8e3f903391beb559245374c77ef3e3260c5a60fd"
-    },
-    {
-      "ImportPath": "k8s.io/apiserver/pkg/endpoints/discovery",
-      "Rev": "8e3f903391beb559245374c77ef3e3260c5a60fd"
-    },
-    {
-      "ImportPath": "k8s.io/apiserver/pkg/endpoints/filters",
-      "Rev": "8e3f903391beb559245374c77ef3e3260c5a60fd"
-    },
-    {
-      "ImportPath": "k8s.io/apiserver/pkg/endpoints/handlers",
-      "Rev": "8e3f903391beb559245374c77ef3e3260c5a60fd"
-    },
-    {
-      "ImportPath": "k8s.io/apiserver/pkg/endpoints/handlers/negotiation",
-      "Rev": "8e3f903391beb559245374c77ef3e3260c5a60fd"
-    },
-    {
-      "ImportPath": "k8s.io/apiserver/pkg/endpoints/handlers/responsewriters",
-      "Rev": "8e3f903391beb559245374c77ef3e3260c5a60fd"
-    },
-    {
-      "ImportPath": "k8s.io/apiserver/pkg/endpoints/metrics",
-      "Rev": "8e3f903391beb559245374c77ef3e3260c5a60fd"
-    },
-    {
-      "ImportPath": "k8s.io/apiserver/pkg/endpoints/openapi",
-      "Rev": "8e3f903391beb559245374c77ef3e3260c5a60fd"
-    },
-    {
-      "ImportPath": "k8s.io/apiserver/pkg/endpoints/request",
-      "Rev": "8e3f903391beb559245374c77ef3e3260c5a60fd"
-    },
-    {
-      "ImportPath": "k8s.io/apiserver/pkg/features",
-      "Rev": "8e3f903391beb559245374c77ef3e3260c5a60fd"
-    },
-    {
-      "ImportPath": "k8s.io/apiserver/pkg/registry/generic",
-      "Rev": "8e3f903391beb559245374c77ef3e3260c5a60fd"
-    },
-    {
-      "ImportPath": "k8s.io/apiserver/pkg/registry/generic/registry",
-      "Rev": "8e3f903391beb559245374c77ef3e3260c5a60fd"
-    },
-    {
-      "ImportPath": "k8s.io/apiserver/pkg/registry/rest",
-      "Rev": "8e3f903391beb559245374c77ef3e3260c5a60fd"
-    },
-    {
-      "ImportPath": "k8s.io/apiserver/pkg/server",
-      "Rev": "8e3f903391beb559245374c77ef3e3260c5a60fd"
-    },
-    {
-      "ImportPath": "k8s.io/apiserver/pkg/server/filters",
-      "Rev": "8e3f903391beb559245374c77ef3e3260c5a60fd"
-    },
-    {
-      "ImportPath": "k8s.io/apiserver/pkg/server/healthz",
-      "Rev": "8e3f903391beb559245374c77ef3e3260c5a60fd"
-    },
-    {
-      "ImportPath": "k8s.io/apiserver/pkg/server/httplog",
-      "Rev": "8e3f903391beb559245374c77ef3e3260c5a60fd"
-    },
-    {
-      "ImportPath": "k8s.io/apiserver/pkg/server/mux",
-      "Rev": "8e3f903391beb559245374c77ef3e3260c5a60fd"
-    },
-    {
-      "ImportPath": "k8s.io/apiserver/pkg/server/options",
-      "Rev": "8e3f903391beb559245374c77ef3e3260c5a60fd"
-    },
-    {
-      "ImportPath": "k8s.io/apiserver/pkg/server/routes",
-      "Rev": "8e3f903391beb559245374c77ef3e3260c5a60fd"
-    },
-    {
-      "ImportPath": "k8s.io/apiserver/pkg/server/routes/data/swagger",
-      "Rev": "8e3f903391beb559245374c77ef3e3260c5a60fd"
-    },
-    {
-      "ImportPath": "k8s.io/apiserver/pkg/server/storage",
-      "Rev": "8e3f903391beb559245374c77ef3e3260c5a60fd"
-    },
-    {
-      "ImportPath": "k8s.io/apiserver/pkg/storage",
-      "Rev": "8e3f903391beb559245374c77ef3e3260c5a60fd"
-    },
-    {
-      "ImportPath": "k8s.io/apiserver/pkg/storage/errors",
-      "Rev": "8e3f903391beb559245374c77ef3e3260c5a60fd"
-    },
-    {
-      "ImportPath": "k8s.io/apiserver/pkg/storage/etcd",
-      "Rev": "8e3f903391beb559245374c77ef3e3260c5a60fd"
-    },
-    {
-      "ImportPath": "k8s.io/apiserver/pkg/storage/etcd/metrics",
-      "Rev": "8e3f903391beb559245374c77ef3e3260c5a60fd"
-    },
-    {
-      "ImportPath": "k8s.io/apiserver/pkg/storage/etcd/util",
-      "Rev": "8e3f903391beb559245374c77ef3e3260c5a60fd"
-    },
-    {
-      "ImportPath": "k8s.io/apiserver/pkg/storage/etcd3",
-      "Rev": "8e3f903391beb559245374c77ef3e3260c5a60fd"
-    },
-    {
-      "ImportPath": "k8s.io/apiserver/pkg/storage/etcd3/preflight",
-      "Rev": "8e3f903391beb559245374c77ef3e3260c5a60fd"
-    },
-    {
-      "ImportPath": "k8s.io/apiserver/pkg/storage/names",
-      "Rev": "8e3f903391beb559245374c77ef3e3260c5a60fd"
-    },
-    {
-      "ImportPath": "k8s.io/apiserver/pkg/storage/storagebackend",
-      "Rev": "8e3f903391beb559245374c77ef3e3260c5a60fd"
-    },
-    {
-      "ImportPath": "k8s.io/apiserver/pkg/storage/storagebackend/factory",
-      "Rev": "8e3f903391beb559245374c77ef3e3260c5a60fd"
-    },
-    {
-      "ImportPath": "k8s.io/apiserver/pkg/storage/value",
-      "Rev": "8e3f903391beb559245374c77ef3e3260c5a60fd"
-    },
-    {
-      "ImportPath": "k8s.io/apiserver/pkg/util/feature",
-      "Rev": "8e3f903391beb559245374c77ef3e3260c5a60fd"
-    },
-    {
-      "ImportPath": "k8s.io/apiserver/pkg/util/flag",
-      "Rev": "8e3f903391beb559245374c77ef3e3260c5a60fd"
-    },
-    {
-      "ImportPath": "k8s.io/apiserver/pkg/util/flushwriter",
-      "Rev": "8e3f903391beb559245374c77ef3e3260c5a60fd"
-    },
-    {
-      "ImportPath": "k8s.io/apiserver/pkg/util/logs",
-      "Rev": "8e3f903391beb559245374c77ef3e3260c5a60fd"
-    },
-    {
-      "ImportPath": "k8s.io/apiserver/pkg/util/proxy",
-      "Rev": "8e3f903391beb559245374c77ef3e3260c5a60fd"
-    },
-    {
-      "ImportPath": "k8s.io/apiserver/pkg/util/trace",
-      "Rev": "8e3f903391beb559245374c77ef3e3260c5a60fd"
-    },
-    {
-      "ImportPath": "k8s.io/apiserver/pkg/util/webhook",
-      "Rev": "8e3f903391beb559245374c77ef3e3260c5a60fd"
-    },
-    {
-      "ImportPath": "k8s.io/apiserver/pkg/util/wsstream",
-      "Rev": "8e3f903391beb559245374c77ef3e3260c5a60fd"
-    },
-    {
-      "ImportPath": "k8s.io/apiserver/plugin/pkg/audit/log",
-      "Rev": "8e3f903391beb559245374c77ef3e3260c5a60fd"
-    },
-    {
-      "ImportPath": "k8s.io/apiserver/plugin/pkg/audit/webhook",
-      "Rev": "8e3f903391beb559245374c77ef3e3260c5a60fd"
-    },
-    {
-      "ImportPath": "k8s.io/apiserver/plugin/pkg/authenticator/token/webhook",
-      "Rev": "8e3f903391beb559245374c77ef3e3260c5a60fd"
-    },
-    {
-      "ImportPath": "k8s.io/apiserver/plugin/pkg/authorizer/webhook",
-      "Rev": "8e3f903391beb559245374c77ef3e3260c5a60fd"
-    },
-    {
-      "ImportPath": "k8s.io/client-go/discovery",
-      "Rev": "48c8058911b724af386291e74df027fa596d2f4c"
-    },
-    {
-      "ImportPath": "k8s.io/client-go/discovery/fake",
-      "Rev": "48c8058911b724af386291e74df027fa596d2f4c"
-    },
-    {
-      "ImportPath": "k8s.io/client-go/informers",
-      "Rev": "48c8058911b724af386291e74df027fa596d2f4c"
-    },
-    {
-      "ImportPath": "k8s.io/client-go/informers/admissionregistration",
-      "Rev": "48c8058911b724af386291e74df027fa596d2f4c"
-    },
-    {
-      "ImportPath": "k8s.io/client-go/informers/admissionregistration/v1alpha1",
-      "Rev": "48c8058911b724af386291e74df027fa596d2f4c"
-    },
-    {
-      "ImportPath": "k8s.io/client-go/informers/apps",
-      "Rev": "48c8058911b724af386291e74df027fa596d2f4c"
-    },
-    {
-      "ImportPath": "k8s.io/client-go/informers/apps/v1beta1",
-      "Rev": "48c8058911b724af386291e74df027fa596d2f4c"
-    },
-    {
-      "ImportPath": "k8s.io/client-go/informers/apps/v1beta2",
-      "Rev": "48c8058911b724af386291e74df027fa596d2f4c"
-    },
-    {
-      "ImportPath": "k8s.io/client-go/informers/autoscaling",
-      "Rev": "48c8058911b724af386291e74df027fa596d2f4c"
-    },
-    {
-      "ImportPath": "k8s.io/client-go/informers/autoscaling/v1",
-      "Rev": "48c8058911b724af386291e74df027fa596d2f4c"
-    },
-    {
-      "ImportPath": "k8s.io/client-go/informers/autoscaling/v2beta1",
-      "Rev": "48c8058911b724af386291e74df027fa596d2f4c"
-    },
-    {
-      "ImportPath": "k8s.io/client-go/informers/batch",
-      "Rev": "48c8058911b724af386291e74df027fa596d2f4c"
-    },
-    {
-      "ImportPath": "k8s.io/client-go/informers/batch/v1",
-      "Rev": "48c8058911b724af386291e74df027fa596d2f4c"
-    },
-    {
-      "ImportPath": "k8s.io/client-go/informers/batch/v1beta1",
-      "Rev": "48c8058911b724af386291e74df027fa596d2f4c"
-    },
-    {
-      "ImportPath": "k8s.io/client-go/informers/batch/v2alpha1",
-      "Rev": "48c8058911b724af386291e74df027fa596d2f4c"
-    },
-    {
-      "ImportPath": "k8s.io/client-go/informers/certificates",
-      "Rev": "48c8058911b724af386291e74df027fa596d2f4c"
-    },
-    {
-      "ImportPath": "k8s.io/client-go/informers/certificates/v1beta1",
-      "Rev": "48c8058911b724af386291e74df027fa596d2f4c"
-    },
-    {
-      "ImportPath": "k8s.io/client-go/informers/core",
-      "Rev": "48c8058911b724af386291e74df027fa596d2f4c"
-    },
-    {
-      "ImportPath": "k8s.io/client-go/informers/core/v1",
-      "Rev": "48c8058911b724af386291e74df027fa596d2f4c"
-    },
-    {
-      "ImportPath": "k8s.io/client-go/informers/extensions",
-      "Rev": "48c8058911b724af386291e74df027fa596d2f4c"
-    },
-    {
-      "ImportPath": "k8s.io/client-go/informers/extensions/v1beta1",
-      "Rev": "48c8058911b724af386291e74df027fa596d2f4c"
-    },
-    {
-      "ImportPath": "k8s.io/client-go/informers/internalinterfaces",
-      "Rev": "48c8058911b724af386291e74df027fa596d2f4c"
-    },
-    {
-      "ImportPath": "k8s.io/client-go/informers/networking",
-      "Rev": "48c8058911b724af386291e74df027fa596d2f4c"
-    },
-    {
-      "ImportPath": "k8s.io/client-go/informers/networking/v1",
-      "Rev": "48c8058911b724af386291e74df027fa596d2f4c"
-    },
-    {
-      "ImportPath": "k8s.io/client-go/informers/policy",
-      "Rev": "48c8058911b724af386291e74df027fa596d2f4c"
-    },
-    {
-      "ImportPath": "k8s.io/client-go/informers/policy/v1beta1",
-      "Rev": "48c8058911b724af386291e74df027fa596d2f4c"
-    },
-    {
-      "ImportPath": "k8s.io/client-go/informers/rbac",
-      "Rev": "48c8058911b724af386291e74df027fa596d2f4c"
-    },
-    {
-      "ImportPath": "k8s.io/client-go/informers/rbac/v1",
-      "Rev": "48c8058911b724af386291e74df027fa596d2f4c"
-    },
-    {
-      "ImportPath": "k8s.io/client-go/informers/rbac/v1alpha1",
-      "Rev": "48c8058911b724af386291e74df027fa596d2f4c"
-    },
-    {
-      "ImportPath": "k8s.io/client-go/informers/rbac/v1beta1",
-      "Rev": "48c8058911b724af386291e74df027fa596d2f4c"
-    },
-    {
-      "ImportPath": "k8s.io/client-go/informers/scheduling",
-      "Rev": "48c8058911b724af386291e74df027fa596d2f4c"
-    },
-    {
-      "ImportPath": "k8s.io/client-go/informers/scheduling/v1alpha1",
-      "Rev": "48c8058911b724af386291e74df027fa596d2f4c"
-    },
-    {
-      "ImportPath": "k8s.io/client-go/informers/settings",
-      "Rev": "48c8058911b724af386291e74df027fa596d2f4c"
-    },
-    {
-      "ImportPath": "k8s.io/client-go/informers/settings/v1alpha1",
-      "Rev": "48c8058911b724af386291e74df027fa596d2f4c"
-    },
-    {
-      "ImportPath": "k8s.io/client-go/informers/storage",
-      "Rev": "48c8058911b724af386291e74df027fa596d2f4c"
-    },
-    {
-      "ImportPath": "k8s.io/client-go/informers/storage/v1",
-      "Rev": "48c8058911b724af386291e74df027fa596d2f4c"
-    },
-    {
-      "ImportPath": "k8s.io/client-go/informers/storage/v1beta1",
-      "Rev": "48c8058911b724af386291e74df027fa596d2f4c"
-    },
-    {
-      "ImportPath": "k8s.io/client-go/kubernetes",
-      "Rev": "48c8058911b724af386291e74df027fa596d2f4c"
-    },
-    {
-      "ImportPath": "k8s.io/client-go/kubernetes/scheme",
-      "Rev": "48c8058911b724af386291e74df027fa596d2f4c"
-    },
-    {
-      "ImportPath": "k8s.io/client-go/kubernetes/typed/admissionregistration/v1alpha1",
-      "Rev": "48c8058911b724af386291e74df027fa596d2f4c"
-    },
-    {
-      "ImportPath": "k8s.io/client-go/kubernetes/typed/apps/v1beta1",
-      "Rev": "48c8058911b724af386291e74df027fa596d2f4c"
-    },
-    {
-      "ImportPath": "k8s.io/client-go/kubernetes/typed/apps/v1beta2",
-      "Rev": "48c8058911b724af386291e74df027fa596d2f4c"
-    },
-    {
-      "ImportPath": "k8s.io/client-go/kubernetes/typed/authentication/v1",
-      "Rev": "48c8058911b724af386291e74df027fa596d2f4c"
-    },
-    {
-      "ImportPath": "k8s.io/client-go/kubernetes/typed/authentication/v1beta1",
-      "Rev": "48c8058911b724af386291e74df027fa596d2f4c"
-    },
-    {
-      "ImportPath": "k8s.io/client-go/kubernetes/typed/authorization/v1",
-      "Rev": "48c8058911b724af386291e74df027fa596d2f4c"
-    },
-    {
-      "ImportPath": "k8s.io/client-go/kubernetes/typed/authorization/v1beta1",
-      "Rev": "48c8058911b724af386291e74df027fa596d2f4c"
-    },
-    {
-      "ImportPath": "k8s.io/client-go/kubernetes/typed/autoscaling/v1",
-      "Rev": "48c8058911b724af386291e74df027fa596d2f4c"
-    },
-    {
-      "ImportPath": "k8s.io/client-go/kubernetes/typed/autoscaling/v2beta1",
-      "Rev": "48c8058911b724af386291e74df027fa596d2f4c"
-    },
-    {
-      "ImportPath": "k8s.io/client-go/kubernetes/typed/batch/v1",
-      "Rev": "48c8058911b724af386291e74df027fa596d2f4c"
-    },
-    {
-      "ImportPath": "k8s.io/client-go/kubernetes/typed/batch/v1beta1",
-      "Rev": "48c8058911b724af386291e74df027fa596d2f4c"
-    },
-    {
-      "ImportPath": "k8s.io/client-go/kubernetes/typed/batch/v2alpha1",
-      "Rev": "48c8058911b724af386291e74df027fa596d2f4c"
-    },
-    {
-      "ImportPath": "k8s.io/client-go/kubernetes/typed/certificates/v1beta1",
-      "Rev": "48c8058911b724af386291e74df027fa596d2f4c"
-    },
-    {
-      "ImportPath": "k8s.io/client-go/kubernetes/typed/core/v1",
-      "Rev": "48c8058911b724af386291e74df027fa596d2f4c"
-    },
-    {
-      "ImportPath": "k8s.io/client-go/kubernetes/typed/extensions/v1beta1",
-      "Rev": "48c8058911b724af386291e74df027fa596d2f4c"
-    },
-    {
-      "ImportPath": "k8s.io/client-go/kubernetes/typed/networking/v1",
-      "Rev": "48c8058911b724af386291e74df027fa596d2f4c"
-    },
-    {
-      "ImportPath": "k8s.io/client-go/kubernetes/typed/policy/v1beta1",
-      "Rev": "48c8058911b724af386291e74df027fa596d2f4c"
-    },
-    {
-      "ImportPath": "k8s.io/client-go/kubernetes/typed/rbac/v1",
-      "Rev": "48c8058911b724af386291e74df027fa596d2f4c"
-    },
-    {
-      "ImportPath": "k8s.io/client-go/kubernetes/typed/rbac/v1alpha1",
-      "Rev": "48c8058911b724af386291e74df027fa596d2f4c"
-    },
-    {
-      "ImportPath": "k8s.io/client-go/kubernetes/typed/rbac/v1beta1",
-      "Rev": "48c8058911b724af386291e74df027fa596d2f4c"
-    },
-    {
-      "ImportPath": "k8s.io/client-go/kubernetes/typed/scheduling/v1alpha1",
-      "Rev": "48c8058911b724af386291e74df027fa596d2f4c"
-    },
-    {
-      "ImportPath": "k8s.io/client-go/kubernetes/typed/settings/v1alpha1",
-      "Rev": "48c8058911b724af386291e74df027fa596d2f4c"
-    },
-    {
-      "ImportPath": "k8s.io/client-go/kubernetes/typed/storage/v1",
-      "Rev": "48c8058911b724af386291e74df027fa596d2f4c"
-    },
-    {
-      "ImportPath": "k8s.io/client-go/kubernetes/typed/storage/v1beta1",
-      "Rev": "48c8058911b724af386291e74df027fa596d2f4c"
-    },
-    {
-      "ImportPath": "k8s.io/client-go/listers/admissionregistration/v1alpha1",
-      "Rev": "48c8058911b724af386291e74df027fa596d2f4c"
-    },
-    {
-      "ImportPath": "k8s.io/client-go/listers/apps/v1beta1",
-      "Rev": "48c8058911b724af386291e74df027fa596d2f4c"
-    },
-    {
-      "ImportPath": "k8s.io/client-go/listers/apps/v1beta2",
-      "Rev": "48c8058911b724af386291e74df027fa596d2f4c"
-    },
-    {
-      "ImportPath": "k8s.io/client-go/listers/autoscaling/v1",
-      "Rev": "48c8058911b724af386291e74df027fa596d2f4c"
-    },
-    {
-      "ImportPath": "k8s.io/client-go/listers/autoscaling/v2beta1",
-      "Rev": "48c8058911b724af386291e74df027fa596d2f4c"
-    },
-    {
-      "ImportPath": "k8s.io/client-go/listers/batch/v1",
-      "Rev": "48c8058911b724af386291e74df027fa596d2f4c"
-    },
-    {
-      "ImportPath": "k8s.io/client-go/listers/batch/v1beta1",
-      "Rev": "48c8058911b724af386291e74df027fa596d2f4c"
-    },
-    {
-      "ImportPath": "k8s.io/client-go/listers/batch/v2alpha1",
-      "Rev": "48c8058911b724af386291e74df027fa596d2f4c"
-    },
-    {
-      "ImportPath": "k8s.io/client-go/listers/certificates/v1beta1",
-      "Rev": "48c8058911b724af386291e74df027fa596d2f4c"
-    },
-    {
-      "ImportPath": "k8s.io/client-go/listers/core/v1",
-      "Rev": "48c8058911b724af386291e74df027fa596d2f4c"
-    },
-    {
-      "ImportPath": "k8s.io/client-go/listers/extensions/v1beta1",
-      "Rev": "48c8058911b724af386291e74df027fa596d2f4c"
-    },
-    {
-      "ImportPath": "k8s.io/client-go/listers/networking/v1",
-      "Rev": "48c8058911b724af386291e74df027fa596d2f4c"
-    },
-    {
-      "ImportPath": "k8s.io/client-go/listers/policy/v1beta1",
-      "Rev": "48c8058911b724af386291e74df027fa596d2f4c"
-    },
-    {
-      "ImportPath": "k8s.io/client-go/listers/rbac/v1",
-      "Rev": "48c8058911b724af386291e74df027fa596d2f4c"
-    },
-    {
-      "ImportPath": "k8s.io/client-go/listers/rbac/v1alpha1",
-      "Rev": "48c8058911b724af386291e74df027fa596d2f4c"
-    },
-    {
-      "ImportPath": "k8s.io/client-go/listers/rbac/v1beta1",
-      "Rev": "48c8058911b724af386291e74df027fa596d2f4c"
-    },
-    {
-      "ImportPath": "k8s.io/client-go/listers/scheduling/v1alpha1",
-      "Rev": "48c8058911b724af386291e74df027fa596d2f4c"
-    },
-    {
-      "ImportPath": "k8s.io/client-go/listers/settings/v1alpha1",
-      "Rev": "48c8058911b724af386291e74df027fa596d2f4c"
-    },
-    {
-      "ImportPath": "k8s.io/client-go/listers/storage/v1",
-      "Rev": "48c8058911b724af386291e74df027fa596d2f4c"
-    },
-    {
-      "ImportPath": "k8s.io/client-go/listers/storage/v1beta1",
-      "Rev": "48c8058911b724af386291e74df027fa596d2f4c"
-    },
-    {
-      "ImportPath": "k8s.io/client-go/pkg/version",
-      "Rev": "48c8058911b724af386291e74df027fa596d2f4c"
-    },
-    {
-      "ImportPath": "k8s.io/client-go/rest",
-      "Rev": "48c8058911b724af386291e74df027fa596d2f4c"
-    },
-    {
-      "ImportPath": "k8s.io/client-go/rest/watch",
-      "Rev": "48c8058911b724af386291e74df027fa596d2f4c"
-    },
-    {
-      "ImportPath": "k8s.io/client-go/testing",
-      "Rev": "48c8058911b724af386291e74df027fa596d2f4c"
-    },
-    {
-      "ImportPath": "k8s.io/client-go/tools/auth",
-      "Rev": "48c8058911b724af386291e74df027fa596d2f4c"
-    },
-    {
-      "ImportPath": "k8s.io/client-go/tools/cache",
-      "Rev": "48c8058911b724af386291e74df027fa596d2f4c"
-    },
-    {
-      "ImportPath": "k8s.io/client-go/tools/clientcmd",
-      "Rev": "48c8058911b724af386291e74df027fa596d2f4c"
-    },
-    {
-      "ImportPath": "k8s.io/client-go/tools/clientcmd/api",
-      "Rev": "48c8058911b724af386291e74df027fa596d2f4c"
-    },
-    {
-      "ImportPath": "k8s.io/client-go/tools/clientcmd/api/latest",
-      "Rev": "48c8058911b724af386291e74df027fa596d2f4c"
-    },
-    {
-      "ImportPath": "k8s.io/client-go/tools/clientcmd/api/v1",
-      "Rev": "48c8058911b724af386291e74df027fa596d2f4c"
-    },
-    {
-      "ImportPath": "k8s.io/client-go/tools/metrics",
-      "Rev": "48c8058911b724af386291e74df027fa596d2f4c"
-    },
-    {
-      "ImportPath": "k8s.io/client-go/tools/pager",
-      "Rev": "48c8058911b724af386291e74df027fa596d2f4c"
-    },
-    {
-      "ImportPath": "k8s.io/client-go/tools/reference",
-      "Rev": "48c8058911b724af386291e74df027fa596d2f4c"
-    },
-    {
-      "ImportPath": "k8s.io/client-go/transport",
-      "Rev": "48c8058911b724af386291e74df027fa596d2f4c"
-    },
-    {
-      "ImportPath": "k8s.io/client-go/util/cert",
-      "Rev": "48c8058911b724af386291e74df027fa596d2f4c"
-    },
-    {
-      "ImportPath": "k8s.io/client-go/util/flowcontrol",
-      "Rev": "48c8058911b724af386291e74df027fa596d2f4c"
-    },
-    {
-      "ImportPath": "k8s.io/client-go/util/homedir",
-      "Rev": "48c8058911b724af386291e74df027fa596d2f4c"
-    },
-    {
-      "ImportPath": "k8s.io/client-go/util/integer",
-      "Rev": "48c8058911b724af386291e74df027fa596d2f4c"
-    },
-    {
-      "ImportPath": "k8s.io/client-go/util/workqueue",
-      "Rev": "48c8058911b724af386291e74df027fa596d2f4c"
->>>>>>> e4e72c75
+      "Rev": "b5186781b39641f37f0d0df2565138939cd4c2ab"
     },
     {
       "ImportPath": "k8s.io/kube-openapi/pkg/aggregator",
